import React, { useState, useRef, useEffect, useCallback } from 'react';
import { getGeminiExplanation, sendAudioToGemini, GEMINI_AUDIO_URL } from '../services/api';
import { speakText, prepareAnalysisForSpeech, stopSpeech } from '../utils/speechSynthesis';

const ChatInterface = ({ fen, evaluation, bestMoves }) => {
  const playerLevel = 'advanced';
  const [messages, setMessages] = useState([]);
  const [inputText, setInputText] = useState('');
  const [isRecording, setIsRecording] = useState(false);
  const [isLoading, setIsLoading] = useState(false);
  const [transcript, setTranscript] = useState('');
  const messagesEndRef = useRef(null);
  const recognitionRef = useRef(null);
<<<<<<< HEAD

  // State for speech status
  const [recognitionStatus, setRecognitionStatus] = useState('');
  const [isRecordingAudio, setIsRecordingAudio] = useState(false);
  const isRecordingAudioRef = useRef(false);

  // State for speech synthesis
  const [isSpeaking, setIsSpeaking] = useState(false);
  const [autoSpeak, setAutoSpeak] = useState(false);
  
  // Media recording refs
  const mediaRecorderRef = useRef(null);
  const audioChunksRef = useRef([]);
  const streamRef = useRef(null);
  
  // Function to initialize a new speech recognition instance
=======
  const [recognitionStatus, setRecognitionStatus] = useState('');

>>>>>>> d4c83b12
  const initializeSpeechRecognition = useCallback(() => {
    const SpeechRecognition = window.SpeechRecognition || window.webkitSpeechRecognition;
    if (!SpeechRecognition) {
      console.error('Speech recognition not supported in this browser');
      setRecognitionStatus('Speech recognition not supported in this browser. Try using Chrome or Edge.');
      return null;
    }

    const recognition = new SpeechRecognition();
    recognition.continuous = true;
    recognition.interimResults = true;
    recognition.maxAlternatives = 5;
    recognition.lang = 'en-US';

    recognition.onstart = () => {
      setRecognitionStatus('Listening...');
      setIsRecording(true);
    };

    const processChessNotation = (text) => {
      const fileCorrections = {
<<<<<<< HEAD
        'ay': 'a', 'a': 'a', 'hey': 'a', 'play': 'a',
        'bee': 'b', 'be': 'b', 'b': 'b', 'beat': 'b', 'bean': 'b',
        'see': 'c', 'sea': 'c', 'c': 'c', 'seize': 'c',
        'dee': 'd', 'de': 'd', 'd': 'd', 'deep': 'd',
        'e': 'e', 'ee': 'e', 'eat': 'e', 'each': 'e',
        'f': 'f', 'ef': 'f', 'eff': 'f',
        'gee': 'g', 'g': 'g', 'ji': 'g', 'gene': 'g', 'jeep': 'g',
        'aitch': 'h', 'h': 'h', 'age': 'h', 'ach': 'h'
=======
        'ay': 'a', 'a': 'a',
        'bee': 'b', 'be': 'b', 'b': 'b',
        'see': 'c', 'sea': 'c', 'c': 'c',
        'dee': 'd', 'de': 'd', 'd': 'd',
        'e': 'e', 'ee': 'e',
        'f': 'f', 'ef': 'f',
        'gee': 'g', 'g': 'g', 'ji': 'g',
        'aitch': 'h', 'h': 'h'
>>>>>>> d4c83b12
      };

      const rankCorrections = {
        'one': '1', '1': '1', 'won': '1', 'fun': '1',
        'two': '2', 'to': '2', '2': '2', 'too': '2', 'do': '2', 'due': '2',
        'three': '3', '3': '3', 'tree': '3', 'free': '3',
        'four': '4', 'for': '4', '4': '4', 'fore': '4',
        'five': '5', '5': '5', 'hive': '5',
        'six': '6', '6': '6', 'sicks': '6',
        'seven': '7', '7': '7', 'heaven': '7',
        'eight': '8', '8': '8', 'ate': '8', 'hate': '8'
      };

      const pieceCorrections = {
        'knight': 'N', 'night': 'N', 'net': 'N', 'mate': 'N', 'neat': 'N', 'knit': 'N',
        'bishop': 'B', 'shop': 'B', 'be shop': 'B',
        'rook': 'R', 'ruck': 'R', 'rock': 'R', 'brook': 'R', 'rookie': 'R',
        'queen': 'Q', 'ween': 'Q', 'clean': 'Q', 'cream': 'Q',
        'king': 'K', 'keen': 'K', 'kim': 'K',
        'pawn': '', 'pond': '', 'prawns': '', 'ponds': '', 'prawn': '', 'porn': '', 'bon': '', 'pan': ''
      };
<<<<<<< HEAD
      
      // Common chess words and questions
      const chessTermCorrections = {
        'center': 'center', 'centre': 'center', 'central': 'center', 'square': 'square',
        'diagonal': 'diagonal', 'diagonally': 'diagonal',
        'control': 'control', 'controls': 'control', 'controlling': 'control',
        'developing': 'development', 'develop': 'development',
        'attacking': 'attack', 'attack': 'attack',
        'defending': 'defense', 'defense': 'defense', 'defend': 'defense',
        'castling': 'castling', 'castle': 'castling',
        'material': 'material',
        'position': 'position', 'positioning': 'position',
        'evaluation': 'evaluation', 'evaluate': 'evaluation', 'eval': 'evaluation'
      };
      
      // First, preprocess some common transcription errors
      let processedText = text.toLowerCase()
        // Fix common number transcription errors
        .replace(/\b2\b/g, 'to')
        .replace(/\b4\b/g, 'for')
        // Fix common piece name transcription errors
        .replace(/pond/g, 'pawn')
        .replace(/bond/g, 'pawn')
        .replace(/porn/g, 'pawn')
        .replace(/bon/g, 'pawn')
        // Fix common chess terminology
        .replace(/center square/g, 'center squares')
        .replace(/central square/g, 'center squares')
        .replace(/middle of the board/g, 'center');
      
      // Process text word by word for chess notation
      let processed = processedText.split(' ').map(word => {
        // Check if this is a file (a-h)
        if (fileCorrections[word]) {
          return fileCorrections[word];
        }
        // Check if this is a rank (1-8)
        if (rankCorrections[word]) {
          return rankCorrections[word];
        }
        // Check if this is a piece name
        if (pieceCorrections[word] !== undefined) {
          return pieceCorrections[word];
        }
        // Check if this is a chess term
        if (chessTermCorrections[word]) {
          return chessTermCorrections[word];
        }
        return word;
      }).join(' ');
      
      // Replace common phrases
=======

      let processed = text
        .toLowerCase()
        .split(' ')
        .map(word => {
          if (fileCorrections[word]) return fileCorrections[word];
          if (rankCorrections[word]) return rankCorrections[word];
          if (pieceCorrections[word] !== undefined) return pieceCorrections[word];
          return word;
        })
        .join(' ');

      // Common replacements
>>>>>>> d4c83b12
      processed = processed
        .replace(/move from/gi, '')
        .replace(/move to/gi, '')
        .replace(/captures on/gi, 'x')
        .replace(/captures/gi, 'x')
        .replace(/takes on/gi, 'x')
        .replace(/takes/gi, 'x')
        // Don't replace all instances of "to" as it can be part of a question
        .replace(/\s+to\s+([a-h][1-8])/gi, ' $1')
        .replace(/castle/gi, 'O-O')
        .replace(/queen side castle/gi, 'O-O-O')
        .replace(/long castle/gi, 'O-O-O')
        .replace(/short castle/gi, 'O-O')
        .replace(/king side castle/gi, 'O-O')
        .replace(/check/gi, '+')
        .replace(/checkmate/gi, '#')
<<<<<<< HEAD
        .replace(/file/gi, '')
        // Fix common question patterns for speech recognition
        .replace(/is\s+(.*?)\s+a good move/gi, 'Is $1 a good move?')
        .replace(/what is the best move/gi, 'What is the best move?')
        .replace(/why (.*?) the best move/gi, 'Why is $1 the best move?')
        .replace(/explain the position/gi, 'Explain the position.')
        .replace(/explain this position/gi, 'Explain this position.');
        
      // If the text looks like a question about chess, keep it as is
      if (
        processed.includes('best move') ||
        processed.includes('why') ||
        processed.includes('how') ||
        processed.includes('what') ||
        processed.includes('is') ||
        processed.includes('explain') ||
        processed.includes('center') ||
        processed.includes('attack') ||
        processed.includes('defense') ||
        processed.includes('development') ||
        processed.includes('should i')
      ) {
        return processed;
      }
      
      // If it looks like a chess move, format it as standard notation
=======
        .replace(/file/gi, '');

>>>>>>> d4c83b12
      return processed;
    };

    recognition.onresult = (event) => {
      let finalTranscript = '';
      let interimTranscript = '';

      for (let i = event.resultIndex; i < event.results.length; i++) {
        let bestTranscript = '';
        let bestConfidence = 0;
<<<<<<< HEAD
        
        // Store all alternatives for improving recognition
        const alternatives = [];
        
        // Look at all alternatives to find the highest confidence
        for (let alt = 0; alt < event.results[i].length; alt++) {
          const currentTranscript = event.results[i][alt].transcript;
          const currentConfidence = event.results[i][alt].confidence;
          
          // Log all alternatives for debugging
          console.log(`Alternative ${alt}: "${currentTranscript}" (${(currentConfidence * 100).toFixed(1)}%)`);
          alternatives.push({ text: currentTranscript, confidence: currentConfidence });
          
=======

        for (let alt = 0; alt < event.results[i].length; alt++) {
          const currentTranscript = event.results[i][alt].transcript;
          const currentConfidence = event.results[i][alt].confidence;
>>>>>>> d4c83b12
          if (currentConfidence > bestConfidence) {
            bestTranscript = currentTranscript;
            bestConfidence = currentConfidence;
          }
        }
<<<<<<< HEAD
        
        // If we have a chess-specific term in a lower confidence alternative, prefer it
        // This helps with common chess terms that might be misrecognized
        const chessTerms = ['pawn', 'knight', 'bishop', 'rook', 'queen', 'king', 'e4', 'd4', 'center'];
        for (const term of chessTerms) {
          const altWithTerm = alternatives.find(alt => 
            alt.text.toLowerCase().includes(term) && 
            !bestTranscript.toLowerCase().includes(term) &&
            alt.confidence > bestConfidence * 0.7 // Must be at least 70% of best confidence
          );
          
          if (altWithTerm) {
            console.log(`Preferring alternative with chess term "${term}": "${altWithTerm.text}"`);
            bestTranscript = altWithTerm.text;
            bestConfidence = altWithTerm.confidence;
            break;
          }
        }
        
        if (event.results[i].isFinal) {
          finalTranscript += bestTranscript;
          // Show confidence and processed version for user feedback
          const processedVersion = processChessNotation(bestTranscript);
          if (processedVersion !== bestTranscript.toLowerCase()) {
            setRecognitionStatus(`Transcribed: "${bestTranscript}" → "${processedVersion}"`);
          } else {
            setRecognitionStatus(`Transcribed with ${(bestConfidence * 100).toFixed(1)}% confidence`);
          }
=======

        if (event.results[i].isFinal) {
          finalTranscript += bestTranscript;
          setRecognitionStatus(`Transcribed with ${(bestConfidence * 100).toFixed(1)}% confidence`);
>>>>>>> d4c83b12
        } else {
          interimTranscript += bestTranscript;
        }
      }

      if (finalTranscript) {
        const processedTranscript = processChessNotation(finalTranscript);
        setInputText(prev => prev + processedTranscript + ' ');
      }
      if (interimTranscript) {
        setTranscript(processChessNotation(interimTranscript));
      } else {
        setTranscript('');
      }
    };

    recognition.onerror = (event) => {
      console.error('Speech recognition error', event.error);
      switch (event.error) {
        case 'no-speech':
          setRecognitionStatus('No speech detected. Please try again.');
          break;
        case 'audio-capture':
          setRecognitionStatus('Microphone not available. Check your microphone settings.');
          break;
        case 'not-allowed':
          setRecognitionStatus('Microphone permission denied. Please allow microphone access.');
          break;
        case 'network':
          setRecognitionStatus('Network error. Please check your connection.');
          break;
        case 'aborted':
          setRecognitionStatus('Speech recognition aborted');
          break;
        default:
          setRecognitionStatus(`Error: ${event.error}`);
      }
      setIsRecording(false);
    };

    recognition.onend = () => {
      if (isRecording) {
        setTimeout(() => {
          try {
            recognition.start();
            setRecognitionStatus('Listening again...');
          } catch (error) {
            console.error('Error restarting speech recognition:', error);
            setIsRecording(false);
            setRecognitionStatus('Failed to restart speech recognition. Click microphone to reset.');
          }
        }, 300);
      } else {
        setRecognitionStatus('');
      }
    };

    return recognition;
  }, [isRecording]);

  const resetSpeechRecognition = useCallback(() => {
    if (recognitionRef.current) {
      try {
        recognitionRef.current.stop();
      } catch (error) {
        console.error('Error stopping current speech recognition:', error);
      }
    }
    setIsRecording(false);
    setRecognitionStatus('Speech recognition reset. Click microphone to start again.');
    setTranscript('');
    const newRecognition = initializeSpeechRecognition();
    if (newRecognition) {
      recognitionRef.current = newRecognition;
    }
  }, [initializeSpeechRecognition]);

  useEffect(() => {
    const recognition = initializeSpeechRecognition();
    if (recognition) {
      recognitionRef.current = recognition;
    }
    return () => {
      if (recognitionRef.current) {
        try {
          recognitionRef.current.stop();
        } catch (error) {
          console.error('Error stopping speech recognition on unmount:', error);
        }
      }
    };
  }, [initializeSpeechRecognition]);

  useEffect(() => {
    if (messages.length === 0) {
      setMessages([{
        role: 'assistant',
        content: `Welcome to Enpassant! You can ask me any questions about chess or the current position. Try asking:
        
• "Why is this move the best?"
• "What should I focus on in this position?"
• "Is e4 a good move here?"
• "How do I improve my pawn structure?"
• "Can you explain the evaluation?"
• "What's the idea behind Queen to d5?"

You can type or use the microphone button to speak your question. For chess notation, you can say moves like:
"Knight to e5" or "e4" or "Queen captures on d7".`
      }]);
    }
  }, []);

  useEffect(() => {
    messagesEndRef.current?.scrollIntoView({ behavior: 'smooth' });
  }, [messages]);
<<<<<<< HEAD
  
  // Handle speaking the given text
  const handleSpeak = async (text) => {
    if (!text) return;
    
    try {
      // Stop any ongoing speech
      if (isSpeaking) {
        stopSpeech();
        setIsSpeaking(false);
        return;
      }
      
      // Process the text for better speech output
      const processedText = prepareAnalysisForSpeech(text);
      
      setIsSpeaking(true);
      
      await speakText(processedText, {
        onStart: () => setIsSpeaking(true),
        onEnd: () => setIsSpeaking(false),
        onError: (error) => {
          console.error("Speech synthesis error:", error);
          setIsSpeaking(false);
        }
      });
    } catch (error) {
      console.error("Failed to speak message:", error);
      setIsSpeaking(false);
    }
  };

  // Process user question for better chess understanding
  const preprocessChessQuestion = (text) => {
    // If already processed by speech recognition, just clean it up a bit
    text = text.trim();
    
    // Common speech recognition errors in chess questions
    const errorPatterns = [
      { pattern: /\b2\b/g, replacement: 'to' },
      { pattern: /\bpond(s)?\b/g, replacement: 'pawn$1' },
      { pattern: /\bbon\b/g, replacement: 'pawn' },
      { pattern: /\bbond\b/g, replacement: 'pawn' },
      { pattern: /\bi'm trying 2\b/g, replacement: 'is it good to' },
      { pattern: /\bwanted 2\b/g, replacement: 'should I' },
      { pattern: /\bcentre square\b/g, replacement: 'center' },
      { pattern: /\bcentral square\b/g, replacement: 'center' },
      { pattern: /\bsquares? in the center\b/g, replacement: 'center' },
      { pattern: /\bin the center\b/g, replacement: 'in the center' },
      { pattern: /\bbest move in this position\b/g, replacement: 'best move' },
      { pattern: /\bwhat should i do\b/g, replacement: 'what is the best move' },
      { pattern: /\bporn\b/g, replacement: 'pawn' },
      { pattern: /\bis ([a-h][1-8]) good\b/g, replacement: 'is $1 a good move' }
    ];

    // Apply each pattern
    let processed = text;
    for (const { pattern, replacement } of errorPatterns) {
      processed = processed.replace(pattern, replacement);
    }

    // Add question mark if it looks like a question but doesn't have one
    if (
      (processed.startsWith('what') || 
       processed.startsWith('why') || 
       processed.startsWith('how') || 
       processed.startsWith('is') || 
       processed.startsWith('should') ||
       processed.startsWith('can')) &&
      !processed.endsWith('?')
    ) {
      processed = processed + '?';
    }
    
    console.log('Processed question:', processed);
    return processed;
  };

  // Handle sending a message
  const handleSendMessage = async (text) => {
    if (!text.trim()) return;
    
    // Process the text to handle common chess question issues
    const processedText = preprocessChessQuestion(text);
    
    // Show original user message in chat
=======

  const handleSendMessage = async (text) => {
    if (!text.trim()) return;
>>>>>>> d4c83b12
    setMessages(prev => [...prev, { role: 'user', content: text }]);
    setInputText('');
    setTranscript('');
    setIsLoading(true);

    try {
      const response = await getGeminiExplanation(
<<<<<<< HEAD
        fen, 
        evaluation, 
        bestMoves, 
        'advanced', // Always use advanced level
        false, // Not a game report 
        false, // Not a checkmate report
        processedText // Include the processed user question
=======
        fen,
        evaluation,
        bestMoves,
        'advanced',
        false,
        false,
        text
>>>>>>> d4c83b12
      );

      if (response && response.explanation) {
<<<<<<< HEAD
        const aiResponse = response.explanation;
        
        setMessages(prev => [...prev, { 
          role: 'assistant', 
          content: aiResponse,
          responseTime: response.responseTime
        }]);
        
        // Auto-speak the response if enabled
        if (autoSpeak) {
          handleSpeak(aiResponse);
        }
=======
        setMessages(prev => [
          ...prev,
          {
            role: 'assistant',
            content: response.explanation,
            responseTime: response.responseTime
          }
        ]);
>>>>>>> d4c83b12
      } else {
        throw new Error('Empty or invalid response from AI service');
      }
    } catch (error) {
      console.error('Error getting AI response:', error);
<<<<<<< HEAD
      const errorMessage = 'Sorry, I encountered an error processing your question. Please try again.';
      
      setMessages(prev => [...prev, { 
        role: 'assistant', 
        content: errorMessage
      }]);
      
      if (autoSpeak) {
        handleSpeak(errorMessage);
      }
=======
      setMessages(prev => [
        ...prev,
        {
          role: 'assistant',
          content: 'Sorry, I encountered an error processing your question. Please try again.'
        }
      ]);
>>>>>>> d4c83b12
    } finally {
      setIsLoading(false);
    }
  };

<<<<<<< HEAD
  // Cleanup function for audio recording
  const stopAndCleanupAudioStream = useCallback(() => {
    // Stop the MediaRecorder if it's recording
    if (mediaRecorderRef.current && mediaRecorderRef.current.state === 'recording') {
      try {
        mediaRecorderRef.current.stop();
      } catch (error) {
        console.error('Error stopping MediaRecorder:', error);
      }
    }
    
    // Stop all media tracks from the stream
    if (streamRef.current) {
      try {
        const tracks = streamRef.current.getTracks();
        tracks.forEach(track => track.stop());
        streamRef.current = null;
      } catch (error) {
        console.error('Error stopping media tracks:', error);
      }
    }
    
    // Clean up references
    mediaRecorderRef.current = null;
    audioChunksRef.current = [];
    setIsRecordingAudio(false);
    isRecordingAudioRef.current = false;
  }, []);

  // Check if the audio service is available
  const isAudioServiceAvailable = useCallback(async () => {
    try {
      // Make a simple OPTIONS request to check if the endpoint is available
      const response = await fetch(GEMINI_AUDIO_URL, {
        method: 'OPTIONS',
        mode: 'cors',
        headers: {
          'Accept': 'application/json',
        },
        credentials: 'omit'
      });
      
      // If service responds correctly to OPTIONS request
      return response.status === 204;
    } catch (error) {
      console.warn('Audio service availability check failed:', error);
      return false;
    }
  }, []);
  
  // Manual audio recording function that saves to a file and sends to Gemini for transcription
  const handleToggleAudioRecording = useCallback(async () => {
    if (isRecordingAudio) {
      // Already recording, so stop it when clicked again
      setRecognitionStatus('Stopping recording...');
      setIsRecordingAudio(false);
      isRecordingAudioRef.current = false;
  
      if (mediaRecorderRef.current && mediaRecorderRef.current.state === 'recording') {
        mediaRecorderRef.current.stop();
      } else {
        stopAndCleanupAudioStream();
      }
      return;
    }
    
    // Start new recording
    setInputText('');
    setTranscript('');
    setRecognitionStatus('Initializing audio...');
    audioChunksRef.current = [];
    
    try {
      if (!navigator.mediaDevices || !navigator.mediaDevices.getUserMedia) {
        throw new Error('Your browser does not support audio recording');
      }
      
      const stream = await navigator.mediaDevices.getUserMedia({ 
        audio: {
          echoCancellation: true,
          noiseSuppression: true,
          autoGainControl: true,
          channelCount: 1
        } 
      });
      
      streamRef.current = stream;
      
      let mimeType = 'audio/webm';
      if (MediaRecorder.isTypeSupported('audio/webm;codecs=opus')) {
        mimeType = 'audio/webm;codecs=opus';
      } else if (MediaRecorder.isTypeSupported('audio/webm')) {
        mimeType = 'audio/webm';
      } else if (MediaRecorder.isTypeSupported('audio/mp4')) {
        mimeType = 'audio/mp4';
      } else if (MediaRecorder.isTypeSupported('audio/ogg;codecs=opus')) {
        mimeType = 'audio/ogg;codecs=opus';
      }
      
      console.log(`Using mime type: ${mimeType} for audio recording`);
      
      const recorder = new MediaRecorder(stream, {
        mimeType, 
        audioBitsPerSecond: 128000
      });
      
      recorder.ondataavailable = (e) => {
        if (e.data && e.data.size > 0) {
          audioChunksRef.current.push(e.data);
          console.log(`Received audio chunk: ${e.data.size} bytes`);
        }
      };
      
      mediaRecorderRef.current = recorder;
      
      recorder.onstop = async () => {
        console.log('MediaRecorder stopped, processing audio...');
        
        const audioBlob = new Blob(audioChunksRef.current, { type: mimeType });
        console.log(`Recording complete: ${audioBlob.size} bytes`);
        
        if (audioBlob.size < 1000) {
          setRecognitionStatus('Recording too short. Please try again and speak clearly.');
          setIsRecordingAudio(false);
          isRecordingAudioRef.current = false;
          stopAndCleanupAudioStream();
          return;
        }
        
        setRecognitionStatus('Processing audio recording...');
        
        try {
          const transcript = await sendAudioToGemini(audioBlob, fen);
          
          if (transcript && transcript !== 'No audible speech detected.') {
            console.log('Transcription received:', transcript);
            setInputText(transcript);
            setRecognitionStatus(`Transcribed: "${transcript}"`);
          } else {
            console.warn('Empty or invalid transcript received');
            setRecognitionStatus('No speech detected. Please try again.');
          }
        } catch (error) {
          console.error('Error transcribing audio:', error);
          setRecognitionStatus(`Error: ${error.message}`);
        } finally {
          setIsRecordingAudio(false);
          if (streamRef.current) {
            streamRef.current.getTracks().forEach(track => track.stop());
            streamRef.current = null;
          }
          mediaRecorderRef.current = null;
        }
      };
      
      recorder.onerror = (event) => {
        console.error('MediaRecorder error:', event.error);
        setRecognitionStatus(`Recording error: ${event.error}`);
        setIsRecordingAudio(false);
        stopAndCleanupAudioStream();
      };
      
      // Start recording with manual control
      recorder.start(500);
      setIsRecordingAudio(true);
      isRecordingAudioRef.current = true;
      setRecognitionStatus('Recording audio... Click microphone again to stop and process.');
      
    } catch (error) {
      console.error('Error setting up audio recording:', error);
      setRecognitionStatus(`Error: ${error.message}. Please type your question instead.`);
      setIsRecordingAudio(false);
      stopAndCleanupAudioStream();
    }
  }, [isRecordingAudio, fen, stopAndCleanupAudioStream]);
  
  
  // Legacy speech recognition toggle (memoized with useCallback)
=======
>>>>>>> d4c83b12
  const handleToggleRecording = useCallback(() => {
    if (
      recognitionStatus &&
      (recognitionStatus.includes('Error') ||
       recognitionStatus.includes('Failed') ||
       recognitionStatus.includes('denied'))
    ) {
      resetSpeechRecognition();
      return;
    }

    if (isRecording) {
      setIsRecording(false);
      setRecognitionStatus('Recording stopped');
      try {
        recognitionRef.current?.stop();
      } catch (error) {
        console.error('Error stopping speech recognition:', error);
        resetSpeechRecognition();
      }
    } else {
      setTranscript('');
      setRecognitionStatus('Starting microphone...');
      if (navigator.mediaDevices && navigator.mediaDevices.getUserMedia) {
        navigator.mediaDevices
          .getUserMedia({ audio: true })
          .then(() => {
            try {
              if (!recognitionRef.current) {
                const newRecognition = initializeSpeechRecognition();
                if (newRecognition) {
                  recognitionRef.current = newRecognition;
                } else {
                  throw new Error('Failed to initialize speech recognition');
                }
              }
              recognitionRef.current.start();
            } catch (error) {
              console.error('Error starting speech recognition:', error);
              setIsRecording(false);
              setRecognitionStatus('Error starting speech recognition. Click microphone to reset.');
            }
          })
          .catch(err => {
            console.error('Microphone permission error:', err);
            setIsRecording(false);
            setRecognitionStatus(
              'Microphone access denied. Please allow microphone access in your browser settings.'
            );
          });
      } else {
        console.error('Media devices API not available');
        setIsRecording(false);
        setRecognitionStatus('Speech recognition not supported in this browser. Try using Chrome or Edge.');
      }
    }
  }, [isRecording, recognitionStatus, resetSpeechRecognition, initializeSpeechRecognition]);
<<<<<<< HEAD
  
  // Keyboard shortcut for speech recording (Ctrl+Space)
=======

>>>>>>> d4c83b12
  useEffect(() => {
    const handleKeyDown = (e) => {
      // Ctrl+Space to toggle speech
      if (e.ctrlKey && e.code === 'Space') {
<<<<<<< HEAD
        e.preventDefault(); // Prevent space from scrolling the page
        handleToggleAudioRecording(); // Use the Gemini audio recording
=======
        e.preventDefault();
        handleToggleRecording();
>>>>>>> d4c83b12
      }
    };
    window.addEventListener('keydown', handleKeyDown);
<<<<<<< HEAD
    return () => {
      window.removeEventListener('keydown', handleKeyDown);
      // Cancel any ongoing speech when component unmounts
      stopSpeech();
      // Clean up any audio recording resources
      stopAndCleanupAudioStream();
    };
  }, [handleToggleAudioRecording, stopAndCleanupAudioStream]); // Re-add listener when handlers change
  
  // Get the last assistant message for easy speaking
  const getLastAssistantMessage = () => {
    if (messages.length === 0) return null;
    
    // Find the most recent assistant message
    for (let i = messages.length - 1; i >= 0; i--) {
      if (messages[i].role === 'assistant') {
        return messages[i].content;
      }
    }
    
    return null;
  };
=======
    return () => window.removeEventListener('keydown', handleKeyDown);
  }, [handleToggleRecording]);
>>>>>>> d4c83b12

  return (
    <div
      className="
        bg-white
        text-gray-900
        rounded-xl
        shadow-lg
        ring-1
        ring-gray-200
        p-6
        transition-all
        duration-300
        hover:shadow-xl
      "
    >
      <div className="flex justify-between items-center mb-4">
<<<<<<< HEAD
        <h3 className="text-xl font-semibold text-gray-900">Chess Coach Chat</h3>
        <div className="flex items-center gap-2">
          <div className="flex items-center mr-2">
            <input
              type="checkbox"
              id="autoSpeakChat"
              checked={autoSpeak}
              onChange={() => setAutoSpeak(!autoSpeak)}
              className="mr-1 h-4 w-4"
            />
            <label htmlFor="autoSpeakChat" className="text-sm text-gray-600">Auto-speak</label>
          </div>
          <button
            onClick={() => {
              const lastMessage = getLastAssistantMessage();
              if (lastMessage) handleSpeak(lastMessage);
            }}
            disabled={!getLastAssistantMessage() || isLoading || isSpeaking}
            className={`flex items-center p-1.5 rounded-md text-white text-sm ${
              !getLastAssistantMessage() || isLoading
                ? 'bg-gray-300 cursor-not-allowed'
                : isSpeaking
                  ? 'bg-red-500'
                  : 'bg-gray-700 hover:bg-gray-800'
            }`}
            title={isSpeaking ? "Stop speaking" : "Speak last response"}
          >
            {isSpeaking ? (
              <svg xmlns="http://www.w3.org/2000/svg" className="h-5 w-5" fill="none" viewBox="0 0 24 24" stroke="currentColor">
                <path strokeLinecap="round" strokeLinejoin="round" strokeWidth={2} d="M21 12a9 9 0 11-18 0 9 9 0 0118 0z" />
                <path strokeLinecap="round" strokeLinejoin="round" strokeWidth={2} d="M9 10a1 1 0 011-1h4a1 1 0 011 1v4a1 1 0 01-1 1h-4a1 1 0 01-1-1v-4z" />
              </svg>
            ) : (
              <svg xmlns="http://www.w3.org/2000/svg" className="h-5 w-5" fill="none" viewBox="0 0 24 24" stroke="currentColor">
                <path strokeLinecap="round" strokeLinejoin="round" strokeWidth={2} d="M15.536 8.464a5 5 0 010 7.072m2.828-9.9a9 9 0 010 12.728M5.586 15.465a5 5 0 001.414 1.414m-.293-4.95a7 7 0 011.414-3.95m2.879 2.879a3 3 0 00-4.243-4.243m2.121-2.121a7 7 0 0110 0l-5 5m-9.9 2.828a13 13 0 000 12.728"></path>
              </svg>
            )}
          </button>
        </div>
=======
        <h3 className="text-xl font-semibold">Enpassant 1.0</h3>
>>>>>>> d4c83b12
      </div>

      {/* Messages container */}
      <div className="h-96 overflow-y-auto mb-4 p-4 bg-gray-50 rounded-md ring-1 ring-gray-200">
        {messages.length === 0 ? (
          <div className="text-gray-500 text-center italic">
            Ask your chess coach a question about the current position...
          </div>
        ) : (
          messages.map((message, index) => (
            <div
              key={index}
              className={`mb-4 flex ${message.role === 'user' ? 'justify-end' : 'justify-start'}`}
            >
              <div
                className={`
                  inline-block
                  max-w-[80%]
                  p-3
                  rounded-lg
                  leading-relaxed
                  ${
                    message.role === 'user'
                      ? 'bg-blue-100 text-gray-900 rounded-tr-none'
                      : 'bg-gray-100 text-gray-900 rounded-tl-none'
                  }
                `}
              >
                <div className="whitespace-pre-line">{message.content}</div>
<<<<<<< HEAD
                <div className="flex items-center justify-between mt-1">
                  {message.role === 'assistant' && (
                    <button
                      onClick={() => handleSpeak(message.content)}
                      disabled={isSpeaking}
                      className={`p-1 rounded ${isSpeaking ? 'opacity-50 cursor-not-allowed' : 'hover:bg-gray-300'}`}
                      title="Speak this message"
                    >
                      <svg xmlns="http://www.w3.org/2000/svg" className="h-4 w-4 text-gray-600" fill="none" viewBox="0 0 24 24" stroke="currentColor">
                        <path strokeLinecap="round" strokeLinejoin="round" strokeWidth={2} d="M15.536 8.464a5 5 0 010 7.072m2.828-9.9a9 9 0 010 12.728M5.586 15.465a5 5 0 001.414 1.414m-.293-4.95a7 7 0 011.414-3.95m2.879 2.879a3 3 0 00-4.243-4.243m2.121-2.121a7 7 0 0110 0l-5 5m-9.9 2.828a13 13 0 000 12.728"></path>
                      </svg>
                    </button>
                  )}
                  {message.responseTime && (
                    <div className="text-xs opacity-70 text-right">
                      {typeof message.responseTime === 'number' 
                        ? `${message.responseTime.toFixed(2)}s` 
                        : `${message.responseTime}s`}
                    </div>
                  )}
                </div>
=======
                {message.responseTime && (
                  <div className="text-xs opacity-70 text-right mt-1">
                    {typeof message.responseTime === 'number'
                      ? `${message.responseTime.toFixed(2)}s`
                      : `${message.responseTime}s`}
                  </div>
                )}
>>>>>>> d4c83b12
              </div>
            </div>
          ))
        )}
        {isLoading && (
          <div className="text-center p-2">
            <div className="inline-block">
              <div className="animate-bounce inline-block bg-gray-400 rounded-full w-2 h-2 mr-1"></div>
              <div
                className="animate-bounce inline-block bg-gray-400 rounded-full w-2 h-2 mr-1"
                style={{ animationDelay: '0.2s' }}
              ></div>
              <div
                className="animate-bounce inline-block bg-gray-400 rounded-full w-2 h-2"
                style={{ animationDelay: '0.4s' }}
              ></div>
            </div>
          </div>
        )}
        <div ref={messagesEndRef} />
      </div>

      {/* Transcript and status display */}
      {(isRecording || recognitionStatus) && (
        <div className="mb-3">
          {transcript && (
            <div className="p-2 bg-gray-100 text-gray-900 rounded-md italic">
              {transcript}
            </div>
          )}
          {recognitionStatus && (
            <div
              className={`
                mt-1 text-xs flex items-center
                ${
                  recognitionStatus.includes('Error') ||
                  recognitionStatus.includes('denied')
                    ? 'text-red-600'
                    : isRecording
                    ? 'text-red-600'
                    : 'text-gray-500'
                }
              `}
            >
              {isRecording && (
                <span className="mr-1 inline-block h-2 w-2 rounded-full bg-red-600 animate-pulse"></span>
              )}
              {recognitionStatus}
            </div>
          )}
        </div>
      )}

      {/* Input area */}
      <div className="flex gap-2 items-center">
        <div className="relative">
          <button
            onClick={handleToggleAudioRecording}
            disabled={recognitionStatus && (recognitionStatus.includes('Processing') || recognitionStatus.includes('Initializing'))}
            className={`p-2 rounded-full flex items-center justify-center ${
              isRecordingAudio 
                ? 'bg-red-600 text-white animate-pulse' 
                : recognitionStatus && (recognitionStatus.includes('Processing') || recognitionStatus.includes('Initializing'))
                  ? 'bg-purple-400 text-white animate-pulse cursor-not-allowed'
                  : 'bg-purple-500 text-white hover:bg-purple-600'
            }`}
            title={
              isRecordingAudio 
                ? 'Click to STOP recording and transcribe' 
                : recognitionStatus && (recognitionStatus.includes('Processing') || recognitionStatus.includes('Initializing'))
                  ? 'Processing in progress, please wait...'
                  : 'Start manual recording (Ctrl+Space)'
            }
          >
            {isRecordingAudio ? (
              <svg xmlns="http://www.w3.org/2000/svg" className="h-6 w-6" fill="none" viewBox="0 0 24 24" stroke="currentColor">
                <path strokeLinecap="round" strokeLinejoin="round" strokeWidth={2} d="M21 12a9 9 0 11-18 0 9 9 0 0118 0z" />
                <path strokeLinecap="round" strokeLinejoin="round" strokeWidth={2} d="M9 10a1 1 0 011-1h4a1 1 0 011 1v4a1 1 0 01-1 1h-4a1 1 0 01-1-1v-4z" />
              </svg>
            ) : (
              <svg xmlns="http://www.w3.org/2000/svg" className="h-6 w-6" fill="none" viewBox="0 0 24 24" stroke="currentColor">
                <path strokeLinecap="round" strokeLinejoin="round" strokeWidth={2} d="M19 11a7 7 0 01-7 7m0 0a7 7 0 01-7-7m7 7v4m0 0H8m4 0h4m-4-8a3 3 0 01-3-3V5a3 3 0 116 0v6a3 3 0 01-3 3z" />
              </svg>
            )}
            {isRecordingAudio && (
              <span className="absolute -top-1 -right-1 flex h-3 w-3">
                <span className="absolute inline-flex h-full w-full rounded-full bg-red-400 opacity-75 animate-ping"></span>
                <span className="relative inline-flex rounded-full h-3 w-3 bg-red-500"></span>
              </span>
            )}
          </button>
        </div>
        
        {/* Legacy browser speech recognition (hidden for now)
        <div className="relative hidden">
          <button
            onClick={handleToggleRecording}
            className={`
              p-2
              rounded-full
              flex
              items-center
              justify-center
              shadow-md
              transition-colors
              duration-200
              ${
                isRecording
                  ? 'bg-red-600 text-white animate-pulse hover:bg-red-700'
                  : recognitionStatus && recognitionStatus.includes('reset')
                  ? 'bg-gray-500 text-white hover:bg-gray-600'
                  : 'bg-gray-300 text-gray-800 hover:bg-gray-400'
              }
            `}
            title={
              isRecording
                ? 'Stop recording (Ctrl+Space)'
                : recognitionStatus &&
                  (recognitionStatus.includes('Error') ||
                   recognitionStatus.includes('Failed'))
                ? 'Click to reset speech recognition'
                : 'Start recording (Ctrl+Space)'
            }
          >
            <svg
              xmlns="http://www.w3.org/2000/svg"
              className="h-6 w-6"
              fill="none"
              viewBox="0 0 24 24"
              stroke="currentColor"
            >
              <path
                strokeLinecap="round"
                strokeLinejoin="round"
                strokeWidth={2}
                d="M19 11a7 7 0 01-7 7m0 0a7 7 0 01-7-7m7 7v4m0 0H8m4 0h4m-4-8a3 3 0 01-3-3V5a3 3 0 116 0v6a3 3 0 01-3 3z"
              />
            </svg>
          </button>
<<<<<<< HEAD
          
          {!isRecording && recognitionStatus && (
            recognitionStatus.includes('Error') || recognitionStatus.includes('Failed') || recognitionStatus.includes('denied')
          ) && (
            <button
              onClick={resetSpeechRecognition}
              className="absolute -top-1 -right-1 bg-red-500 text-white rounded-full p-1 w-5 h-5 flex items-center justify-center text-xs"
              title="Reset speech recognition"
            >
              ×
            </button>
          )}
        </div>*/}
=======
          {!isRecording &&
            recognitionStatus &&
            (recognitionStatus.includes('Error') ||
             recognitionStatus.includes('Failed') ||
             recognitionStatus.includes('denied')) && (
              <button
                onClick={resetSpeechRecognition}
                className="
                  absolute
                  -top-1
                  -right-1
                  bg-red-600
                  text-white
                  rounded-full
                  p-1
                  w-5
                  h-5
                  flex
                  items-center
                  justify-center
                  text-xs
                  shadow
                  hover:bg-red-700
                "
                title="Reset speech recognition"
              >
                ×
              </button>
            )}
        </div>

>>>>>>> d4c83b12
        <div className="flex-1 relative">
          <input
            type="text"
            value={inputText}
            onChange={(e) => setInputText(e.target.value)}
            onKeyDown={(e) => e.key === 'Enter' && handleSendMessage(inputText)}
            placeholder={
              isRecording
                ? 'Speak your chess question...'
                : 'Ask about a specific move or position aspect...'
            }
            className="
              w-full
              p-2
              rounded-md
              bg-white
              text-gray-900
              border
              border-gray-300
              placeholder-gray-400
              focus:outline-none
              focus:ring-2
              focus:ring-gray-500
            "
            disabled={isLoading}
          />
          {inputText && (
            <button
              onClick={() => setInputText('')}
              className="
                absolute
                right-2
                top-1/2
                -translate-y-1/2
                text-gray-400
                hover:text-gray-600
              "
              title="Clear text"
            >
              <svg
                xmlns="http://www.w3.org/2000/svg"
                className="h-5 w-5"
                viewBox="0 0 20 20"
                fill="currentColor"
              >
                <path
                  fillRule="evenodd"
                  d="M10 18a8 8 0 100-16 8 8 0 000 16zM8.707 7.293a1 1 0 00-1.414 1.414L8.586 10l-1.293 1.293a1 1 0 101.414 1.414L10 11.414l1.293 1.293a1 1 0 001.414-1.414L11.414 10l1.293-1.293a1 1 0 00-1.414-1.414L10 8.586 8.707 7.293z"
                  clipRule="evenodd"
                />
              </svg>
            </button>
          )}
        </div>

        <button
          onClick={() => handleSendMessage(inputText)}
          disabled={!inputText.trim() || isLoading}
          className={`
            px-4
            py-2
            rounded-md
            font-medium
            shadow-md
            transition-colors
            duration-200
            ${
              !inputText.trim() || isLoading
                ? 'bg-gray-300 text-gray-500 cursor-not-allowed'
                : 'bg-gray-800 text-white hover:bg-gray-900'
            }
          `}
        >
          Send
        </button>
      </div>
    </div>
  );
};

export default ChatInterface;<|MERGE_RESOLUTION|>--- conflicted
+++ resolved
@@ -1,403 +1,246 @@
-import React, { useState, useRef, useEffect, useCallback } from 'react';
-import { getGeminiExplanation, sendAudioToGemini, GEMINI_AUDIO_URL } from '../services/api';
+import React, { useState, useEffect, useRef } from 'react';
+import { getStockfishAnalysis, getGeminiExplanation } from '../services/api';
+import { Chess } from 'chess.js';
 import { speakText, prepareAnalysisForSpeech, stopSpeech } from '../utils/speechSynthesis';
 
-const ChatInterface = ({ fen, evaluation, bestMoves }) => {
-  const playerLevel = 'advanced';
-  const [messages, setMessages] = useState([]);
-  const [inputText, setInputText] = useState('');
-  const [isRecording, setIsRecording] = useState(false);
+const AnalysisPanel = ({ 
+  fen, 
+  onSelectMove, 
+  onEvaluationChange,
+  onBestMovesChange,
+  onPlayerLevelChange,
+  onAnalyzingChange,
+  playerLevel: initialPlayerLevel = 'beginner'
+}) => {
+  const [evaluation, setEvaluation] = useState('0.0');
+  const [bestMoves, setBestMoves] = useState([]);
+  const [explanation, setExplanation] = useState('');
+  const [isAnalyzing, setIsAnalyzing] = useState(false);
   const [isLoading, setIsLoading] = useState(false);
-  const [transcript, setTranscript] = useState('');
-  const messagesEndRef = useRef(null);
-  const recognitionRef = useRef(null);
-<<<<<<< HEAD
-
-  // State for speech status
-  const [recognitionStatus, setRecognitionStatus] = useState('');
-  const [isRecordingAudio, setIsRecordingAudio] = useState(false);
-  const isRecordingAudioRef = useRef(false);
-
-  // State for speech synthesis
+  const [playerLevel, setPlayerLevel] = useState('advanced'); // Always use advanced level
+  const [error, setError] = useState(null);
+  const [autoAnalyze, setAutoAnalyze] = useState(true);
+  const [depth, setDepth] = useState(22);
+  const [modelInfo, setModelInfo] = useState(null);
   const [isSpeaking, setIsSpeaking] = useState(false);
+  const [speechRate, setSpeechRate] = useState(1.0);
   const [autoSpeak, setAutoSpeak] = useState(false);
   
-  // Media recording refs
-  const mediaRecorderRef = useRef(null);
-  const audioChunksRef = useRef([]);
-  const streamRef = useRef(null);
-  
-  // Function to initialize a new speech recognition instance
-=======
-  const [recognitionStatus, setRecognitionStatus] = useState('');
-
->>>>>>> d4c83b12
-  const initializeSpeechRecognition = useCallback(() => {
-    const SpeechRecognition = window.SpeechRecognition || window.webkitSpeechRecognition;
-    if (!SpeechRecognition) {
-      console.error('Speech recognition not supported in this browser');
-      setRecognitionStatus('Speech recognition not supported in this browser. Try using Chrome or Edge.');
-      return null;
-    }
-
-    const recognition = new SpeechRecognition();
-    recognition.continuous = true;
-    recognition.interimResults = true;
-    recognition.maxAlternatives = 5;
-    recognition.lang = 'en-US';
-
-    recognition.onstart = () => {
-      setRecognitionStatus('Listening...');
-      setIsRecording(true);
+  // Effect to update parent component with changes to evaluation
+  useEffect(() => {
+    if (onEvaluationChange) {
+      onEvaluationChange(evaluation);
+    }
+  }, [evaluation, onEvaluationChange]);
+  
+  // Effect to update parent component with changes to bestMoves
+  useEffect(() => {
+    if (onBestMovesChange) {
+      onBestMovesChange(bestMoves);
+    }
+  }, [bestMoves, onBestMovesChange]);
+  
+  // Effect to update parent component with changes to isAnalyzing
+  useEffect(() => {
+    if (onAnalyzingChange) {
+      onAnalyzingChange(isAnalyzing);
+    }
+  }, [isAnalyzing, onAnalyzingChange]);
+  
+  // Cleanup speech synthesis when component unmounts
+  useEffect(() => {
+    return () => {
+      // Cancel any ongoing speech when component unmounts
+      stopSpeech();
     };
-
-    const processChessNotation = (text) => {
-      const fileCorrections = {
-<<<<<<< HEAD
-        'ay': 'a', 'a': 'a', 'hey': 'a', 'play': 'a',
-        'bee': 'b', 'be': 'b', 'b': 'b', 'beat': 'b', 'bean': 'b',
-        'see': 'c', 'sea': 'c', 'c': 'c', 'seize': 'c',
-        'dee': 'd', 'de': 'd', 'd': 'd', 'deep': 'd',
-        'e': 'e', 'ee': 'e', 'eat': 'e', 'each': 'e',
-        'f': 'f', 'ef': 'f', 'eff': 'f',
-        'gee': 'g', 'g': 'g', 'ji': 'g', 'gene': 'g', 'jeep': 'g',
-        'aitch': 'h', 'h': 'h', 'age': 'h', 'ach': 'h'
-=======
-        'ay': 'a', 'a': 'a',
-        'bee': 'b', 'be': 'b', 'b': 'b',
-        'see': 'c', 'sea': 'c', 'c': 'c',
-        'dee': 'd', 'de': 'd', 'd': 'd',
-        'e': 'e', 'ee': 'e',
-        'f': 'f', 'ef': 'f',
-        'gee': 'g', 'g': 'g', 'ji': 'g',
-        'aitch': 'h', 'h': 'h'
->>>>>>> d4c83b12
+  }, []);
+  
+  // Player level is always 'advanced' now - this function is maintained 
+  // for compatibility with parent components but doesn't change anything
+  const handlePlayerLevelChange = (level) => {
+    // No-op - player level is always 'advanced'
+    if (onPlayerLevelChange) {
+      onPlayerLevelChange('advanced');
+    }
+  };
+  
+  // Use refs to track the latest state for use in effect dependencies
+  const lastAnalyzedFen = useRef('');
+  const analysisTimeoutRef = useRef(null);
+  
+  const handleAnalyze = async (analysisDepth = depth) => {
+    if (!fen || isAnalyzing) return;
+    
+    lastAnalyzedFen.current = fen;
+    
+    setIsAnalyzing(true);
+    setError(null);
+    
+    try {
+      const chess = new Chess(fen);
+      const isCheckmate = chess.isCheckmate()
+
+      if (isCheckmate){
+        const winner = chess.turn() === 'w' ? 'Black' : 'White';
+        setEvaluation(`Checkmate = ${winner} wins`);
+        setBestMoves([{ 
+          uci: "0000", 
+          san: "Checkmate",
+          isCheckmate: true,
+          winner: winner
+        }]);
+        setIsAnalyzing(false);
+
+        return;
+      }
+      
+      // Start analysis with the specified depth
+      console.log(`Starting analysis at depth ${depth}...`);
+      
+      // Set up a progress handler for analysis updates
+      const analysisUpdateHandler = (progressResult) => {
+        if (lastAnalyzedFen.current !== fen) return;
+        
+        const analysisDepth = progressResult.depth || 0;
+        const source = progressResult.source || 'cloud';
+        
+        console.log(`Analysis update from ${source}: depth ${analysisDepth}, eval: ${progressResult.evaluation}`);
+        
+        // Always show results as they come in
+        setEvaluation(progressResult.evaluation);
+        
+        if (progressResult.bestMoves && progressResult.bestMoves.length > 0) {
+          // Make sure to copy the source and depth to each move
+          const enhancedMoves = progressResult.bestMoves.map(move => ({
+            ...move,
+            source: source,
+            depth: analysisDepth
+          }));
+          setBestMoves(enhancedMoves);
+        }
+        
+        // Consider analysis complete when:
+        // 1. We get a cloud result at or above target depth
+        // 2. We get a completed flag from either source
+        if ((source === 'cloud' && analysisDepth >= depth) || progressResult.completed) {
+          setIsAnalyzing(false);
+        }
       };
-
-      const rankCorrections = {
-        'one': '1', '1': '1', 'won': '1', 'fun': '1',
-        'two': '2', 'to': '2', '2': '2', 'too': '2', 'do': '2', 'due': '2',
-        'three': '3', '3': '3', 'tree': '3', 'free': '3',
-        'four': '4', 'for': '4', '4': '4', 'fore': '4',
-        'five': '5', '5': '5', 'hive': '5',
-        'six': '6', '6': '6', 'sicks': '6',
-        'seven': '7', '7': '7', 'heaven': '7',
-        'eight': '8', '8': '8', 'ate': '8', 'hate': '8'
-      };
-
-      const pieceCorrections = {
-        'knight': 'N', 'night': 'N', 'net': 'N', 'mate': 'N', 'neat': 'N', 'knit': 'N',
-        'bishop': 'B', 'shop': 'B', 'be shop': 'B',
-        'rook': 'R', 'ruck': 'R', 'rock': 'R', 'brook': 'R', 'rookie': 'R',
-        'queen': 'Q', 'ween': 'Q', 'clean': 'Q', 'cream': 'Q',
-        'king': 'K', 'keen': 'K', 'kim': 'K',
-        'pawn': '', 'pond': '', 'prawns': '', 'ponds': '', 'prawn': '', 'porn': '', 'bon': '', 'pan': ''
-      };
-<<<<<<< HEAD
-      
-      // Common chess words and questions
-      const chessTermCorrections = {
-        'center': 'center', 'centre': 'center', 'central': 'center', 'square': 'square',
-        'diagonal': 'diagonal', 'diagonally': 'diagonal',
-        'control': 'control', 'controls': 'control', 'controlling': 'control',
-        'developing': 'development', 'develop': 'development',
-        'attacking': 'attack', 'attack': 'attack',
-        'defending': 'defense', 'defense': 'defense', 'defend': 'defense',
-        'castling': 'castling', 'castle': 'castling',
-        'material': 'material',
-        'position': 'position', 'positioning': 'position',
-        'evaluation': 'evaluation', 'evaluate': 'evaluation', 'eval': 'evaluation'
-      };
-      
-      // First, preprocess some common transcription errors
-      let processedText = text.toLowerCase()
-        // Fix common number transcription errors
-        .replace(/\b2\b/g, 'to')
-        .replace(/\b4\b/g, 'for')
-        // Fix common piece name transcription errors
-        .replace(/pond/g, 'pawn')
-        .replace(/bond/g, 'pawn')
-        .replace(/porn/g, 'pawn')
-        .replace(/bon/g, 'pawn')
-        // Fix common chess terminology
-        .replace(/center square/g, 'center squares')
-        .replace(/central square/g, 'center squares')
-        .replace(/middle of the board/g, 'center');
-      
-      // Process text word by word for chess notation
-      let processed = processedText.split(' ').map(word => {
-        // Check if this is a file (a-h)
-        if (fileCorrections[word]) {
-          return fileCorrections[word];
+      
+      // Call Stockfish analysis which manages both sources
+      await getStockfishAnalysis(
+        fen, 
+        analysisDepth,
+        analysisUpdateHandler
+      );
+    } catch (error) {
+      console.error('Stockfish analysis error:', error);
+      setError('Analysis unavailable. Try again or adjust depth.');
+      setIsAnalyzing(false);
+    }
+    
+    // In case we need to cancel while analysis is running
+    return () => {
+      // Mark this position as no longer being analyzed
+      if (lastAnalyzedFen.current === fen) {
+        setIsAnalyzing(false);
+      }
+    }
+  };
+  
+  // Automatically analyze when the FEN changes if autoAnalyze is enabled
+  useEffect(() => {
+    if (!fen || !autoAnalyze) return;
+    
+    // Clear any pending analysis
+    if (analysisTimeoutRef.current) {
+      clearTimeout(analysisTimeoutRef.current);
+    }
+    
+    // Don't analyze if we've already analyzed this position
+    if (lastAnalyzedFen.current === fen) return;
+    
+    // Analyze immediately for maximum speed
+    const analyzeCleanup = handleAnalyze();
+    
+    return () => {
+      // Clean up by both clearing the timeout and calling the cleanup function from handleAnalyze
+      if (analysisTimeoutRef.current) {
+        clearTimeout(analysisTimeoutRef.current);
+      }
+      if (typeof analyzeCleanup === 'function') {
+        analyzeCleanup();
+      }
+    };
+  }, [fen, autoAnalyze]);
+  
+  // State to track response time
+  const [responseTime, setResponseTime] = useState(null);
+  
+  const handleGetExplanation = async (useDeepThink = false) => {
+    if (!fen || isLoading) return;
+   
+    const isCheckmate = bestMoves.length === 1 && bestMoves[0].isCheckmate;
+    if (!isCheckmate && bestMoves.length === 0) return;
+
+    setIsLoading(true);
+    setError(null);
+    setExplanation('');
+    setResponseTime(null);
+    
+    try {
+      console.log(`Requesting explanation with ${useDeepThink ? 'Deep Think' : 'standard'} mode`);
+      const clientStartTime = performance.now();
+
+      const isGameReport = isCheckmate;
+
+      // Always use advanced level for all users
+      const result = await getGeminiExplanation(fen, evaluation, bestMoves, 'advanced', isGameReport, false, null, useDeepThink);
+      
+      const clientResponseTime = ((performance.now() - clientStartTime) / 1000).toFixed(2);
+      console.log(`Response received in ${clientResponseTime}s (client-side measurement)`);
+      
+      if (result && result.explanation) {
+        setExplanation(result.explanation);
+      
+        const finalResponseTime = result.responseTime || clientResponseTime;
+        setResponseTime(finalResponseTime);
+        
+        // Store model information if available
+        if (result.model || result.deepThinkMode !== undefined) {
+          setModelInfo({
+            model: result.model || (result.deepThinkMode ? 'gemini-2.0-pro-exp-02-05' : 'gemini-2.0-flash'),
+            deepThinkMode: result.deepThinkMode === true
+          });
         }
-        // Check if this is a rank (1-8)
-        if (rankCorrections[word]) {
-          return rankCorrections[word];
+        
+        console.log(`AI generated ${result.explanation.length} characters in ${finalResponseTime}s using ${result.model || 'unknown model'}`);
+        
+        // Automatically speak the explanation if autoSpeak is enabled
+        if (autoSpeak) {
+          handleSpeak(result.explanation);
         }
-        // Check if this is a piece name
-        if (pieceCorrections[word] !== undefined) {
-          return pieceCorrections[word];
-        }
-        // Check if this is a chess term
-        if (chessTermCorrections[word]) {
-          return chessTermCorrections[word];
-        }
-        return word;
-      }).join(' ');
-      
-      // Replace common phrases
-=======
-
-      let processed = text
-        .toLowerCase()
-        .split(' ')
-        .map(word => {
-          if (fileCorrections[word]) return fileCorrections[word];
-          if (rankCorrections[word]) return rankCorrections[word];
-          if (pieceCorrections[word] !== undefined) return pieceCorrections[word];
-          return word;
-        })
-        .join(' ');
-
-      // Common replacements
->>>>>>> d4c83b12
-      processed = processed
-        .replace(/move from/gi, '')
-        .replace(/move to/gi, '')
-        .replace(/captures on/gi, 'x')
-        .replace(/captures/gi, 'x')
-        .replace(/takes on/gi, 'x')
-        .replace(/takes/gi, 'x')
-        // Don't replace all instances of "to" as it can be part of a question
-        .replace(/\s+to\s+([a-h][1-8])/gi, ' $1')
-        .replace(/castle/gi, 'O-O')
-        .replace(/queen side castle/gi, 'O-O-O')
-        .replace(/long castle/gi, 'O-O-O')
-        .replace(/short castle/gi, 'O-O')
-        .replace(/king side castle/gi, 'O-O')
-        .replace(/check/gi, '+')
-        .replace(/checkmate/gi, '#')
-<<<<<<< HEAD
-        .replace(/file/gi, '')
-        // Fix common question patterns for speech recognition
-        .replace(/is\s+(.*?)\s+a good move/gi, 'Is $1 a good move?')
-        .replace(/what is the best move/gi, 'What is the best move?')
-        .replace(/why (.*?) the best move/gi, 'Why is $1 the best move?')
-        .replace(/explain the position/gi, 'Explain the position.')
-        .replace(/explain this position/gi, 'Explain this position.');
-        
-      // If the text looks like a question about chess, keep it as is
-      if (
-        processed.includes('best move') ||
-        processed.includes('why') ||
-        processed.includes('how') ||
-        processed.includes('what') ||
-        processed.includes('is') ||
-        processed.includes('explain') ||
-        processed.includes('center') ||
-        processed.includes('attack') ||
-        processed.includes('defense') ||
-        processed.includes('development') ||
-        processed.includes('should i')
-      ) {
-        return processed;
-      }
-      
-      // If it looks like a chess move, format it as standard notation
-=======
-        .replace(/file/gi, '');
-
->>>>>>> d4c83b12
-      return processed;
-    };
-
-    recognition.onresult = (event) => {
-      let finalTranscript = '';
-      let interimTranscript = '';
-
-      for (let i = event.resultIndex; i < event.results.length; i++) {
-        let bestTranscript = '';
-        let bestConfidence = 0;
-<<<<<<< HEAD
-        
-        // Store all alternatives for improving recognition
-        const alternatives = [];
-        
-        // Look at all alternatives to find the highest confidence
-        for (let alt = 0; alt < event.results[i].length; alt++) {
-          const currentTranscript = event.results[i][alt].transcript;
-          const currentConfidence = event.results[i][alt].confidence;
-          
-          // Log all alternatives for debugging
-          console.log(`Alternative ${alt}: "${currentTranscript}" (${(currentConfidence * 100).toFixed(1)}%)`);
-          alternatives.push({ text: currentTranscript, confidence: currentConfidence });
-          
-=======
-
-        for (let alt = 0; alt < event.results[i].length; alt++) {
-          const currentTranscript = event.results[i][alt].transcript;
-          const currentConfidence = event.results[i][alt].confidence;
->>>>>>> d4c83b12
-          if (currentConfidence > bestConfidence) {
-            bestTranscript = currentTranscript;
-            bestConfidence = currentConfidence;
-          }
-        }
-<<<<<<< HEAD
-        
-        // If we have a chess-specific term in a lower confidence alternative, prefer it
-        // This helps with common chess terms that might be misrecognized
-        const chessTerms = ['pawn', 'knight', 'bishop', 'rook', 'queen', 'king', 'e4', 'd4', 'center'];
-        for (const term of chessTerms) {
-          const altWithTerm = alternatives.find(alt => 
-            alt.text.toLowerCase().includes(term) && 
-            !bestTranscript.toLowerCase().includes(term) &&
-            alt.confidence > bestConfidence * 0.7 // Must be at least 70% of best confidence
-          );
-          
-          if (altWithTerm) {
-            console.log(`Preferring alternative with chess term "${term}": "${altWithTerm.text}"`);
-            bestTranscript = altWithTerm.text;
-            bestConfidence = altWithTerm.confidence;
-            break;
-          }
-        }
-        
-        if (event.results[i].isFinal) {
-          finalTranscript += bestTranscript;
-          // Show confidence and processed version for user feedback
-          const processedVersion = processChessNotation(bestTranscript);
-          if (processedVersion !== bestTranscript.toLowerCase()) {
-            setRecognitionStatus(`Transcribed: "${bestTranscript}" → "${processedVersion}"`);
-          } else {
-            setRecognitionStatus(`Transcribed with ${(bestConfidence * 100).toFixed(1)}% confidence`);
-          }
-=======
-
-        if (event.results[i].isFinal) {
-          finalTranscript += bestTranscript;
-          setRecognitionStatus(`Transcribed with ${(bestConfidence * 100).toFixed(1)}% confidence`);
->>>>>>> d4c83b12
-        } else {
-          interimTranscript += bestTranscript;
-        }
-      }
-
-      if (finalTranscript) {
-        const processedTranscript = processChessNotation(finalTranscript);
-        setInputText(prev => prev + processedTranscript + ' ');
-      }
-      if (interimTranscript) {
-        setTranscript(processChessNotation(interimTranscript));
       } else {
-        setTranscript('');
-      }
-    };
-
-    recognition.onerror = (event) => {
-      console.error('Speech recognition error', event.error);
-      switch (event.error) {
-        case 'no-speech':
-          setRecognitionStatus('No speech detected. Please try again.');
-          break;
-        case 'audio-capture':
-          setRecognitionStatus('Microphone not available. Check your microphone settings.');
-          break;
-        case 'not-allowed':
-          setRecognitionStatus('Microphone permission denied. Please allow microphone access.');
-          break;
-        case 'network':
-          setRecognitionStatus('Network error. Please check your connection.');
-          break;
-        case 'aborted':
-          setRecognitionStatus('Speech recognition aborted');
-          break;
-        default:
-          setRecognitionStatus(`Error: ${event.error}`);
-      }
-      setIsRecording(false);
-    };
-
-    recognition.onend = () => {
-      if (isRecording) {
-        setTimeout(() => {
-          try {
-            recognition.start();
-            setRecognitionStatus('Listening again...');
-          } catch (error) {
-            console.error('Error restarting speech recognition:', error);
-            setIsRecording(false);
-            setRecognitionStatus('Failed to restart speech recognition. Click microphone to reset.');
-          }
-        }, 300);
-      } else {
-        setRecognitionStatus('');
-      }
-    };
-
-    return recognition;
-  }, [isRecording]);
-
-  const resetSpeechRecognition = useCallback(() => {
-    if (recognitionRef.current) {
-      try {
-        recognitionRef.current.stop();
-      } catch (error) {
-        console.error('Error stopping current speech recognition:', error);
-      }
-    }
-    setIsRecording(false);
-    setRecognitionStatus('Speech recognition reset. Click microphone to start again.');
-    setTranscript('');
-    const newRecognition = initializeSpeechRecognition();
-    if (newRecognition) {
-      recognitionRef.current = newRecognition;
-    }
-  }, [initializeSpeechRecognition]);
-
-  useEffect(() => {
-    const recognition = initializeSpeechRecognition();
-    if (recognition) {
-      recognitionRef.current = recognition;
-    }
-    return () => {
-      if (recognitionRef.current) {
-        try {
-          recognitionRef.current.stop();
-        } catch (error) {
-          console.error('Error stopping speech recognition on unmount:', error);
-        }
-      }
-    };
-  }, [initializeSpeechRecognition]);
-
-  useEffect(() => {
-    if (messages.length === 0) {
-      setMessages([{
-        role: 'assistant',
-        content: `Welcome to Enpassant! You can ask me any questions about chess or the current position. Try asking:
-        
-• "Why is this move the best?"
-• "What should I focus on in this position?"
-• "Is e4 a good move here?"
-• "How do I improve my pawn structure?"
-• "Can you explain the evaluation?"
-• "What's the idea behind Queen to d5?"
-
-You can type or use the microphone button to speak your question. For chess notation, you can say moves like:
-"Knight to e5" or "e4" or "Queen captures on d7".`
-      }]);
-    }
-  }, []);
-
-  useEffect(() => {
-    messagesEndRef.current?.scrollIntoView({ behavior: 'smooth' });
-  }, [messages]);
-<<<<<<< HEAD
-  
-  // Handle speaking the given text
-  const handleSpeak = async (text) => {
-    if (!text) return;
+        throw new Error('Empty or invalid response from AI service');
+      }
+    } catch (error) {
+      console.error('Gemini explanation error:', error);
+      
+      const errorMessage = error.message.includes('AI analysis service') 
+        ? error.message 
+        : `Failed to get AI explanation: ${error.message}. Please try again.`;
+      
+      setError(errorMessage);
+      
+      setExplanation(`Unable to generate AI analysis for this position. Please try again later.`);
+    } finally {
+      setIsLoading(false);
+    }
+  };
+  
+  // Handle speaking the analysis out loud
+  const handleSpeak = async (textToSpeak = explanation) => {
+    if (!textToSpeak) return;
     
     try {
       // Stop any ongoing speech
@@ -408,832 +251,255 @@
       }
       
       // Process the text for better speech output
-      const processedText = prepareAnalysisForSpeech(text);
+      const processedText = prepareAnalysisForSpeech(textToSpeak);
       
       setIsSpeaking(true);
       
       await speakText(processedText, {
+        rate: speechRate,
         onStart: () => setIsSpeaking(true),
         onEnd: () => setIsSpeaking(false),
         onError: (error) => {
           console.error("Speech synthesis error:", error);
           setIsSpeaking(false);
+          setError("Failed to use speech synthesis. Please check if your browser supports this feature.");
         }
       });
     } catch (error) {
-      console.error("Failed to speak message:", error);
+      console.error("Failed to speak analysis:", error);
       setIsSpeaking(false);
+      setError("Failed to use speech synthesis. Please check if your browser supports this feature.");
     }
   };
-
-  // Process user question for better chess understanding
-  const preprocessChessQuestion = (text) => {
-    // If already processed by speech recognition, just clean it up a bit
-    text = text.trim();
-    
-    // Common speech recognition errors in chess questions
-    const errorPatterns = [
-      { pattern: /\b2\b/g, replacement: 'to' },
-      { pattern: /\bpond(s)?\b/g, replacement: 'pawn$1' },
-      { pattern: /\bbon\b/g, replacement: 'pawn' },
-      { pattern: /\bbond\b/g, replacement: 'pawn' },
-      { pattern: /\bi'm trying 2\b/g, replacement: 'is it good to' },
-      { pattern: /\bwanted 2\b/g, replacement: 'should I' },
-      { pattern: /\bcentre square\b/g, replacement: 'center' },
-      { pattern: /\bcentral square\b/g, replacement: 'center' },
-      { pattern: /\bsquares? in the center\b/g, replacement: 'center' },
-      { pattern: /\bin the center\b/g, replacement: 'in the center' },
-      { pattern: /\bbest move in this position\b/g, replacement: 'best move' },
-      { pattern: /\bwhat should i do\b/g, replacement: 'what is the best move' },
-      { pattern: /\bporn\b/g, replacement: 'pawn' },
-      { pattern: /\bis ([a-h][1-8]) good\b/g, replacement: 'is $1 a good move' }
-    ];
-
-    // Apply each pattern
-    let processed = text;
-    for (const { pattern, replacement } of errorPatterns) {
-      processed = processed.replace(pattern, replacement);
-    }
-
-    // Add question mark if it looks like a question but doesn't have one
-    if (
-      (processed.startsWith('what') || 
-       processed.startsWith('why') || 
-       processed.startsWith('how') || 
-       processed.startsWith('is') || 
-       processed.startsWith('should') ||
-       processed.startsWith('can')) &&
-      !processed.endsWith('?')
-    ) {
-      processed = processed + '?';
-    }
-    
-    console.log('Processed question:', processed);
-    return processed;
+  
+  // Handle speaking evaluation and best moves
+  const handleSpeakEvaluation = () => {
+    if (!bestMoves || bestMoves.length === 0) return;
+    
+    // Prepare a spoken version of the evaluation and best moves
+    let evalSpeech = `The position evaluation is ${evaluation}. `;
+    
+    if (bestMoves && bestMoves.length > 0) {
+      evalSpeech += `The best move is ${bestMoves[0].san || bestMoves[0].uci}. `;
+      
+      if (bestMoves.length > 1) {
+        evalSpeech += `Alternative moves include ${bestMoves.slice(1, 3).map(move => move.san || move.uci).join(' and ')}.`;
+      }
+    }
+    
+    handleSpeak(evalSpeech);
   };
 
-  // Handle sending a message
-  const handleSendMessage = async (text) => {
-    if (!text.trim()) return;
-    
-    // Process the text to handle common chess question issues
-    const processedText = preprocessChessQuestion(text);
-    
-    // Show original user message in chat
-=======
-
-  const handleSendMessage = async (text) => {
-    if (!text.trim()) return;
->>>>>>> d4c83b12
-    setMessages(prev => [...prev, { role: 'user', content: text }]);
-    setInputText('');
-    setTranscript('');
-    setIsLoading(true);
-
-    try {
-      const response = await getGeminiExplanation(
-<<<<<<< HEAD
-        fen, 
-        evaluation, 
-        bestMoves, 
-        'advanced', // Always use advanced level
-        false, // Not a game report 
-        false, // Not a checkmate report
-        processedText // Include the processed user question
-=======
-        fen,
-        evaluation,
-        bestMoves,
-        'advanced',
-        false,
-        false,
-        text
->>>>>>> d4c83b12
-      );
-
-      if (response && response.explanation) {
-<<<<<<< HEAD
-        const aiResponse = response.explanation;
-        
-        setMessages(prev => [...prev, { 
-          role: 'assistant', 
-          content: aiResponse,
-          responseTime: response.responseTime
-        }]);
-        
-        // Auto-speak the response if enabled
-        if (autoSpeak) {
-          handleSpeak(aiResponse);
-        }
-=======
-        setMessages(prev => [
-          ...prev,
-          {
-            role: 'assistant',
-            content: response.explanation,
-            responseTime: response.responseTime
-          }
-        ]);
->>>>>>> d4c83b12
-      } else {
-        throw new Error('Empty or invalid response from AI service');
-      }
-    } catch (error) {
-      console.error('Error getting AI response:', error);
-<<<<<<< HEAD
-      const errorMessage = 'Sorry, I encountered an error processing your question. Please try again.';
-      
-      setMessages(prev => [...prev, { 
-        role: 'assistant', 
-        content: errorMessage
-      }]);
-      
-      if (autoSpeak) {
-        handleSpeak(errorMessage);
-      }
-=======
-      setMessages(prev => [
-        ...prev,
-        {
-          role: 'assistant',
-          content: 'Sorry, I encountered an error processing your question. Please try again.'
-        }
-      ]);
->>>>>>> d4c83b12
-    } finally {
-      setIsLoading(false);
-    }
-  };
-
-<<<<<<< HEAD
-  // Cleanup function for audio recording
-  const stopAndCleanupAudioStream = useCallback(() => {
-    // Stop the MediaRecorder if it's recording
-    if (mediaRecorderRef.current && mediaRecorderRef.current.state === 'recording') {
-      try {
-        mediaRecorderRef.current.stop();
-      } catch (error) {
-        console.error('Error stopping MediaRecorder:', error);
-      }
-    }
-    
-    // Stop all media tracks from the stream
-    if (streamRef.current) {
-      try {
-        const tracks = streamRef.current.getTracks();
-        tracks.forEach(track => track.stop());
-        streamRef.current = null;
-      } catch (error) {
-        console.error('Error stopping media tracks:', error);
-      }
-    }
-    
-    // Clean up references
-    mediaRecorderRef.current = null;
-    audioChunksRef.current = [];
-    setIsRecordingAudio(false);
-    isRecordingAudioRef.current = false;
-  }, []);
-
-  // Check if the audio service is available
-  const isAudioServiceAvailable = useCallback(async () => {
-    try {
-      // Make a simple OPTIONS request to check if the endpoint is available
-      const response = await fetch(GEMINI_AUDIO_URL, {
-        method: 'OPTIONS',
-        mode: 'cors',
-        headers: {
-          'Accept': 'application/json',
-        },
-        credentials: 'omit'
-      });
-      
-      // If service responds correctly to OPTIONS request
-      return response.status === 204;
-    } catch (error) {
-      console.warn('Audio service availability check failed:', error);
-      return false;
-    }
-  }, []);
-  
-  // Manual audio recording function that saves to a file and sends to Gemini for transcription
-  const handleToggleAudioRecording = useCallback(async () => {
-    if (isRecordingAudio) {
-      // Already recording, so stop it when clicked again
-      setRecognitionStatus('Stopping recording...');
-      setIsRecordingAudio(false);
-      isRecordingAudioRef.current = false;
-  
-      if (mediaRecorderRef.current && mediaRecorderRef.current.state === 'recording') {
-        mediaRecorderRef.current.stop();
-      } else {
-        stopAndCleanupAudioStream();
-      }
-      return;
-    }
-    
-    // Start new recording
-    setInputText('');
-    setTranscript('');
-    setRecognitionStatus('Initializing audio...');
-    audioChunksRef.current = [];
-    
-    try {
-      if (!navigator.mediaDevices || !navigator.mediaDevices.getUserMedia) {
-        throw new Error('Your browser does not support audio recording');
-      }
-      
-      const stream = await navigator.mediaDevices.getUserMedia({ 
-        audio: {
-          echoCancellation: true,
-          noiseSuppression: true,
-          autoGainControl: true,
-          channelCount: 1
-        } 
-      });
-      
-      streamRef.current = stream;
-      
-      let mimeType = 'audio/webm';
-      if (MediaRecorder.isTypeSupported('audio/webm;codecs=opus')) {
-        mimeType = 'audio/webm;codecs=opus';
-      } else if (MediaRecorder.isTypeSupported('audio/webm')) {
-        mimeType = 'audio/webm';
-      } else if (MediaRecorder.isTypeSupported('audio/mp4')) {
-        mimeType = 'audio/mp4';
-      } else if (MediaRecorder.isTypeSupported('audio/ogg;codecs=opus')) {
-        mimeType = 'audio/ogg;codecs=opus';
-      }
-      
-      console.log(`Using mime type: ${mimeType} for audio recording`);
-      
-      const recorder = new MediaRecorder(stream, {
-        mimeType, 
-        audioBitsPerSecond: 128000
-      });
-      
-      recorder.ondataavailable = (e) => {
-        if (e.data && e.data.size > 0) {
-          audioChunksRef.current.push(e.data);
-          console.log(`Received audio chunk: ${e.data.size} bytes`);
-        }
-      };
-      
-      mediaRecorderRef.current = recorder;
-      
-      recorder.onstop = async () => {
-        console.log('MediaRecorder stopped, processing audio...');
-        
-        const audioBlob = new Blob(audioChunksRef.current, { type: mimeType });
-        console.log(`Recording complete: ${audioBlob.size} bytes`);
-        
-        if (audioBlob.size < 1000) {
-          setRecognitionStatus('Recording too short. Please try again and speak clearly.');
-          setIsRecordingAudio(false);
-          isRecordingAudioRef.current = false;
-          stopAndCleanupAudioStream();
-          return;
-        }
-        
-        setRecognitionStatus('Processing audio recording...');
-        
-        try {
-          const transcript = await sendAudioToGemini(audioBlob, fen);
-          
-          if (transcript && transcript !== 'No audible speech detected.') {
-            console.log('Transcription received:', transcript);
-            setInputText(transcript);
-            setRecognitionStatus(`Transcribed: "${transcript}"`);
-          } else {
-            console.warn('Empty or invalid transcript received');
-            setRecognitionStatus('No speech detected. Please try again.');
-          }
-        } catch (error) {
-          console.error('Error transcribing audio:', error);
-          setRecognitionStatus(`Error: ${error.message}`);
-        } finally {
-          setIsRecordingAudio(false);
-          if (streamRef.current) {
-            streamRef.current.getTracks().forEach(track => track.stop());
-            streamRef.current = null;
-          }
-          mediaRecorderRef.current = null;
-        }
-      };
-      
-      recorder.onerror = (event) => {
-        console.error('MediaRecorder error:', event.error);
-        setRecognitionStatus(`Recording error: ${event.error}`);
-        setIsRecordingAudio(false);
-        stopAndCleanupAudioStream();
-      };
-      
-      // Start recording with manual control
-      recorder.start(500);
-      setIsRecordingAudio(true);
-      isRecordingAudioRef.current = true;
-      setRecognitionStatus('Recording audio... Click microphone again to stop and process.');
-      
-    } catch (error) {
-      console.error('Error setting up audio recording:', error);
-      setRecognitionStatus(`Error: ${error.message}. Please type your question instead.`);
-      setIsRecordingAudio(false);
-      stopAndCleanupAudioStream();
-    }
-  }, [isRecordingAudio, fen, stopAndCleanupAudioStream]);
-  
-  
-  // Legacy speech recognition toggle (memoized with useCallback)
-=======
->>>>>>> d4c83b12
-  const handleToggleRecording = useCallback(() => {
-    if (
-      recognitionStatus &&
-      (recognitionStatus.includes('Error') ||
-       recognitionStatus.includes('Failed') ||
-       recognitionStatus.includes('denied'))
-    ) {
-      resetSpeechRecognition();
-      return;
-    }
-
-    if (isRecording) {
-      setIsRecording(false);
-      setRecognitionStatus('Recording stopped');
-      try {
-        recognitionRef.current?.stop();
-      } catch (error) {
-        console.error('Error stopping speech recognition:', error);
-        resetSpeechRecognition();
-      }
-    } else {
-      setTranscript('');
-      setRecognitionStatus('Starting microphone...');
-      if (navigator.mediaDevices && navigator.mediaDevices.getUserMedia) {
-        navigator.mediaDevices
-          .getUserMedia({ audio: true })
-          .then(() => {
-            try {
-              if (!recognitionRef.current) {
-                const newRecognition = initializeSpeechRecognition();
-                if (newRecognition) {
-                  recognitionRef.current = newRecognition;
-                } else {
-                  throw new Error('Failed to initialize speech recognition');
-                }
-              }
-              recognitionRef.current.start();
-            } catch (error) {
-              console.error('Error starting speech recognition:', error);
-              setIsRecording(false);
-              setRecognitionStatus('Error starting speech recognition. Click microphone to reset.');
-            }
-          })
-          .catch(err => {
-            console.error('Microphone permission error:', err);
-            setIsRecording(false);
-            setRecognitionStatus(
-              'Microphone access denied. Please allow microphone access in your browser settings.'
-            );
-          });
-      } else {
-        console.error('Media devices API not available');
-        setIsRecording(false);
-        setRecognitionStatus('Speech recognition not supported in this browser. Try using Chrome or Edge.');
-      }
-    }
-  }, [isRecording, recognitionStatus, resetSpeechRecognition, initializeSpeechRecognition]);
-<<<<<<< HEAD
-  
-  // Keyboard shortcut for speech recording (Ctrl+Space)
-=======
-
->>>>>>> d4c83b12
-  useEffect(() => {
-    const handleKeyDown = (e) => {
-      // Ctrl+Space to toggle speech
-      if (e.ctrlKey && e.code === 'Space') {
-<<<<<<< HEAD
-        e.preventDefault(); // Prevent space from scrolling the page
-        handleToggleAudioRecording(); // Use the Gemini audio recording
-=======
-        e.preventDefault();
-        handleToggleRecording();
->>>>>>> d4c83b12
-      }
-    };
-    window.addEventListener('keydown', handleKeyDown);
-<<<<<<< HEAD
-    return () => {
-      window.removeEventListener('keydown', handleKeyDown);
-      // Cancel any ongoing speech when component unmounts
-      stopSpeech();
-      // Clean up any audio recording resources
-      stopAndCleanupAudioStream();
-    };
-  }, [handleToggleAudioRecording, stopAndCleanupAudioStream]); // Re-add listener when handlers change
-  
-  // Get the last assistant message for easy speaking
-  const getLastAssistantMessage = () => {
-    if (messages.length === 0) return null;
-    
-    // Find the most recent assistant message
-    for (let i = messages.length - 1; i >= 0; i--) {
-      if (messages[i].role === 'assistant') {
-        return messages[i].content;
-      }
-    }
-    
-    return null;
-  };
-=======
-    return () => window.removeEventListener('keydown', handleKeyDown);
-  }, [handleToggleRecording]);
->>>>>>> d4c83b12
-
   return (
-    <div
-      className="
-        bg-white
-        text-gray-900
-        rounded-xl
-        shadow-lg
-        ring-1
-        ring-gray-200
-        p-6
-        transition-all
-        duration-300
-        hover:shadow-xl
-      "
-    >
-      <div className="flex justify-between items-center mb-4">
-<<<<<<< HEAD
-        <h3 className="text-xl font-semibold text-gray-900">Chess Coach Chat</h3>
-        <div className="flex items-center gap-2">
-          <div className="flex items-center mr-2">
+    <div className="bg-white rounded-xl shadow-md ring-1 ring-gray-200/50 p-6 transition-all duration-300 hover:shadow-lg">
+      <h3 className="text-xl font-semibold text-gray-900 mb-4">Position Analysis</h3>
+      
+      <div className="best-moves mb-6">
+  <h4 className="text-md font-medium text-gray-700 mb-2">Suggested Moves</h4>
+  {bestMoves.filter(move => move.san).length > 0 ? (
+    <div className="flex gap-3">
+      {bestMoves.filter(move => move.san).slice(0, 5).map((move, index) => (
+        <button
+          key={index}
+          onClick={() => onSelectMove && onSelectMove(move)}
+          className="px-4 py-2 bg-white border border-gray-300 rounded-md shadow-sm hover:bg-gray-100 transition-colors duration-200"
+        >
+          <span className="text-sm font-bold text-green-600">
+            {move.san}
+          </span>
+        </button>
+      ))}
+    </div>
+  ) : isAnalyzing ? (
+    <div className="p-4 bg-gray-50 text-center rounded-md shadow-sm">
+      <div className="animate-spin h-6 w-6 border-2 border-gray-500 rounded-full border-t-transparent mx-auto mb-2"></div>
+      <p className="text-gray-600">Analyzing position...</p>
+    </div>
+  ) : (
+    <div className="p-4 bg-gray-50 text-center rounded-md shadow-sm">
+      <p className="text-gray-600 italic">No suggested moves available</p>
+      {!autoAnalyze && (
+        <button
+          onClick={() => handleAnalyze(depth)}
+          className="mt-2 text-sm bg-gray-800 hover:bg-gray-900 text-white px-3 py-1 rounded shadow-sm transition-all duration-200"
+        >
+          Analyze Now
+        </button>
+      )}
+    </div>
+  )}
+</div>
+
+      
+      <div className="analysis-settings mb-6">
+        <h4 className="text-md font-medium text-gray-700 mb-2">Analysis Settings</h4>
+        <div className="flex flex-wrap gap-3 bg-gray-50 p-3 rounded-md shadow-sm">
+          <div className="flex items-center">
             <input
               type="checkbox"
-              id="autoSpeakChat"
-              checked={autoSpeak}
-              onChange={() => setAutoSpeak(!autoSpeak)}
-              className="mr-1 h-4 w-4"
+              id="autoAnalyze"
+              checked={autoAnalyze}
+              onChange={() => setAutoAnalyze(!autoAnalyze)}
+              className="mr-2 h-4 w-4"
             />
-            <label htmlFor="autoSpeakChat" className="text-sm text-gray-600">Auto-speak</label>
+            <label htmlFor="autoAnalyze" className="text-gray-800">Auto-analyze positions</label>
           </div>
-          <button
-            onClick={() => {
-              const lastMessage = getLastAssistantMessage();
-              if (lastMessage) handleSpeak(lastMessage);
-            }}
-            disabled={!getLastAssistantMessage() || isLoading || isSpeaking}
-            className={`flex items-center p-1.5 rounded-md text-white text-sm ${
-              !getLastAssistantMessage() || isLoading
-                ? 'bg-gray-300 cursor-not-allowed'
-                : isSpeaking
-                  ? 'bg-red-500'
-                  : 'bg-gray-700 hover:bg-gray-800'
-            }`}
-            title={isSpeaking ? "Stop speaking" : "Speak last response"}
-          >
-            {isSpeaking ? (
-              <svg xmlns="http://www.w3.org/2000/svg" className="h-5 w-5" fill="none" viewBox="0 0 24 24" stroke="currentColor">
-                <path strokeLinecap="round" strokeLinejoin="round" strokeWidth={2} d="M21 12a9 9 0 11-18 0 9 9 0 0118 0z" />
-                <path strokeLinecap="round" strokeLinejoin="round" strokeWidth={2} d="M9 10a1 1 0 011-1h4a1 1 0 011 1v4a1 1 0 01-1 1h-4a1 1 0 01-1-1v-4z" />
-              </svg>
-            ) : (
-              <svg xmlns="http://www.w3.org/2000/svg" className="h-5 w-5" fill="none" viewBox="0 0 24 24" stroke="currentColor">
-                <path strokeLinecap="round" strokeLinejoin="round" strokeWidth={2} d="M15.536 8.464a5 5 0 010 7.072m2.828-9.9a9 9 0 010 12.728M5.586 15.465a5 5 0 001.414 1.414m-.293-4.95a7 7 0 011.414-3.95m2.879 2.879a3 3 0 00-4.243-4.243m2.121-2.121a7 7 0 0110 0l-5 5m-9.9 2.828a13 13 0 000 12.728"></path>
-              </svg>
-            )}
-          </button>
-        </div>
-=======
-        <h3 className="text-xl font-semibold">Enpassant 1.0</h3>
->>>>>>> d4c83b12
-      </div>
-
-      {/* Messages container */}
-      <div className="h-96 overflow-y-auto mb-4 p-4 bg-gray-50 rounded-md ring-1 ring-gray-200">
-        {messages.length === 0 ? (
-          <div className="text-gray-500 text-center italic">
-            Ask your chess coach a question about the current position...
+          
+          <div className="flex items-center ml-4">
+            <label htmlFor="depth" className="mr-2 text-gray-800">Depth:</label>
+            <select
+              id="depth"
+              value={depth}
+              onChange={(e) => setDepth(Number(e.target.value))}
+              className="py-1 px-2 rounded-md border border-gray-300 focus:outline-none focus:ring-2 focus:ring-gray-500 focus:ring-offset-1 text-gray-800"
+            >
+              <option value="12">12 (Fast)</option>
+              <option value="18">18 (Balanced)</option>
+              <option value="22">22 (Strong)</option>
+              <option value="26">26 (Deeper)</option>
+              <option value="32">32 (Maximum)</option>
+            </select>
           </div>
-        ) : (
-          messages.map((message, index) => (
-            <div
-              key={index}
-              className={`mb-4 flex ${message.role === 'user' ? 'justify-end' : 'justify-start'}`}
+          
+          {!autoAnalyze && (
+            <button 
+              onClick={() => handleAnalyze(depth)} 
+              disabled={isAnalyzing || !fen}
+              className={`text-sm py-1 px-3 rounded-md shadow-sm transition-all duration-200 ${isAnalyzing || !fen ? 'bg-gray-400 text-gray-200 cursor-not-allowed' : 'bg-gray-800 hover:bg-gray-900 text-white'}`}
             >
-              <div
-                className={`
-                  inline-block
-                  max-w-[80%]
-                  p-3
-                  rounded-lg
-                  leading-relaxed
-                  ${
-                    message.role === 'user'
-                      ? 'bg-blue-100 text-gray-900 rounded-tr-none'
-                      : 'bg-gray-100 text-gray-900 rounded-tl-none'
-                  }
-                `}
-              >
-                <div className="whitespace-pre-line">{message.content}</div>
-<<<<<<< HEAD
-                <div className="flex items-center justify-between mt-1">
-                  {message.role === 'assistant' && (
-                    <button
-                      onClick={() => handleSpeak(message.content)}
-                      disabled={isSpeaking}
-                      className={`p-1 rounded ${isSpeaking ? 'opacity-50 cursor-not-allowed' : 'hover:bg-gray-300'}`}
-                      title="Speak this message"
-                    >
-                      <svg xmlns="http://www.w3.org/2000/svg" className="h-4 w-4 text-gray-600" fill="none" viewBox="0 0 24 24" stroke="currentColor">
-                        <path strokeLinecap="round" strokeLinejoin="round" strokeWidth={2} d="M15.536 8.464a5 5 0 010 7.072m2.828-9.9a9 9 0 010 12.728M5.586 15.465a5 5 0 001.414 1.414m-.293-4.95a7 7 0 011.414-3.95m2.879 2.879a3 3 0 00-4.243-4.243m2.121-2.121a7 7 0 0110 0l-5 5m-9.9 2.828a13 13 0 000 12.728"></path>
-                      </svg>
-                    </button>
-                  )}
-                  {message.responseTime && (
-                    <div className="text-xs opacity-70 text-right">
-                      {typeof message.responseTime === 'number' 
-                        ? `${message.responseTime.toFixed(2)}s` 
-                        : `${message.responseTime}s`}
-                    </div>
-                  )}
-                </div>
-=======
-                {message.responseTime && (
-                  <div className="text-xs opacity-70 text-right mt-1">
-                    {typeof message.responseTime === 'number'
-                      ? `${message.responseTime.toFixed(2)}s`
-                      : `${message.responseTime}s`}
-                  </div>
-                )}
->>>>>>> d4c83b12
-              </div>
-            </div>
-          ))
-        )}
-        {isLoading && (
-          <div className="text-center p-2">
-            <div className="inline-block">
-              <div className="animate-bounce inline-block bg-gray-400 rounded-full w-2 h-2 mr-1"></div>
-              <div
-                className="animate-bounce inline-block bg-gray-400 rounded-full w-2 h-2 mr-1"
-                style={{ animationDelay: '0.2s' }}
-              ></div>
-              <div
-                className="animate-bounce inline-block bg-gray-400 rounded-full w-2 h-2"
-                style={{ animationDelay: '0.4s' }}
-              ></div>
-            </div>
-          </div>
-        )}
-        <div ref={messagesEndRef} />
-      </div>
-
-      {/* Transcript and status display */}
-      {(isRecording || recognitionStatus) && (
-        <div className="mb-3">
-          {transcript && (
-            <div className="p-2 bg-gray-100 text-gray-900 rounded-md italic">
-              {transcript}
-            </div>
-          )}
-          {recognitionStatus && (
-            <div
-              className={`
-                mt-1 text-xs flex items-center
-                ${
-                  recognitionStatus.includes('Error') ||
-                  recognitionStatus.includes('denied')
-                    ? 'text-red-600'
-                    : isRecording
-                    ? 'text-red-600'
-                    : 'text-gray-500'
-                }
-              `}
-            >
-              {isRecording && (
-                <span className="mr-1 inline-block h-2 w-2 rounded-full bg-red-600 animate-pulse"></span>
-              )}
-              {recognitionStatus}
-            </div>
-          )}
-        </div>
-      )}
-
-      {/* Input area */}
-      <div className="flex gap-2 items-center">
-        <div className="relative">
-          <button
-            onClick={handleToggleAudioRecording}
-            disabled={recognitionStatus && (recognitionStatus.includes('Processing') || recognitionStatus.includes('Initializing'))}
-            className={`p-2 rounded-full flex items-center justify-center ${
-              isRecordingAudio 
-                ? 'bg-red-600 text-white animate-pulse' 
-                : recognitionStatus && (recognitionStatus.includes('Processing') || recognitionStatus.includes('Initializing'))
-                  ? 'bg-purple-400 text-white animate-pulse cursor-not-allowed'
-                  : 'bg-purple-500 text-white hover:bg-purple-600'
-            }`}
-            title={
-              isRecordingAudio 
-                ? 'Click to STOP recording and transcribe' 
-                : recognitionStatus && (recognitionStatus.includes('Processing') || recognitionStatus.includes('Initializing'))
-                  ? 'Processing in progress, please wait...'
-                  : 'Start manual recording (Ctrl+Space)'
-            }
-          >
-            {isRecordingAudio ? (
-              <svg xmlns="http://www.w3.org/2000/svg" className="h-6 w-6" fill="none" viewBox="0 0 24 24" stroke="currentColor">
-                <path strokeLinecap="round" strokeLinejoin="round" strokeWidth={2} d="M21 12a9 9 0 11-18 0 9 9 0 0118 0z" />
-                <path strokeLinecap="round" strokeLinejoin="round" strokeWidth={2} d="M9 10a1 1 0 011-1h4a1 1 0 011 1v4a1 1 0 01-1 1h-4a1 1 0 01-1-1v-4z" />
-              </svg>
-            ) : (
-              <svg xmlns="http://www.w3.org/2000/svg" className="h-6 w-6" fill="none" viewBox="0 0 24 24" stroke="currentColor">
-                <path strokeLinecap="round" strokeLinejoin="round" strokeWidth={2} d="M19 11a7 7 0 01-7 7m0 0a7 7 0 01-7-7m7 7v4m0 0H8m4 0h4m-4-8a3 3 0 01-3-3V5a3 3 0 116 0v6a3 3 0 01-3 3z" />
-              </svg>
-            )}
-            {isRecordingAudio && (
-              <span className="absolute -top-1 -right-1 flex h-3 w-3">
-                <span className="absolute inline-flex h-full w-full rounded-full bg-red-400 opacity-75 animate-ping"></span>
-                <span className="relative inline-flex rounded-full h-3 w-3 bg-red-500"></span>
-              </span>
-            )}
-          </button>
-        </div>
-        
-        {/* Legacy browser speech recognition (hidden for now)
-        <div className="relative hidden">
-          <button
-            onClick={handleToggleRecording}
-            className={`
-              p-2
-              rounded-full
-              flex
-              items-center
-              justify-center
-              shadow-md
-              transition-colors
-              duration-200
-              ${
-                isRecording
-                  ? 'bg-red-600 text-white animate-pulse hover:bg-red-700'
-                  : recognitionStatus && recognitionStatus.includes('reset')
-                  ? 'bg-gray-500 text-white hover:bg-gray-600'
-                  : 'bg-gray-300 text-gray-800 hover:bg-gray-400'
-              }
-            `}
-            title={
-              isRecording
-                ? 'Stop recording (Ctrl+Space)'
-                : recognitionStatus &&
-                  (recognitionStatus.includes('Error') ||
-                   recognitionStatus.includes('Failed'))
-                ? 'Click to reset speech recognition'
-                : 'Start recording (Ctrl+Space)'
-            }
-          >
-            <svg
-              xmlns="http://www.w3.org/2000/svg"
-              className="h-6 w-6"
-              fill="none"
-              viewBox="0 0 24 24"
-              stroke="currentColor"
-            >
-              <path
-                strokeLinecap="round"
-                strokeLinejoin="round"
-                strokeWidth={2}
-                d="M19 11a7 7 0 01-7 7m0 0a7 7 0 01-7-7m7 7v4m0 0H8m4 0h4m-4-8a3 3 0 01-3-3V5a3 3 0 116 0v6a3 3 0 01-3 3z"
-              />
-            </svg>
-          </button>
-<<<<<<< HEAD
-          
-          {!isRecording && recognitionStatus && (
-            recognitionStatus.includes('Error') || recognitionStatus.includes('Failed') || recognitionStatus.includes('denied')
-          ) && (
-            <button
-              onClick={resetSpeechRecognition}
-              className="absolute -top-1 -right-1 bg-red-500 text-white rounded-full p-1 w-5 h-5 flex items-center justify-center text-xs"
-              title="Reset speech recognition"
-            >
-              ×
-            </button>
-          )}
-        </div>*/}
-=======
-          {!isRecording &&
-            recognitionStatus &&
-            (recognitionStatus.includes('Error') ||
-             recognitionStatus.includes('Failed') ||
-             recognitionStatus.includes('denied')) && (
-              <button
-                onClick={resetSpeechRecognition}
-                className="
-                  absolute
-                  -top-1
-                  -right-1
-                  bg-red-600
-                  text-white
-                  rounded-full
-                  p-1
-                  w-5
-                  h-5
-                  flex
-                  items-center
-                  justify-center
-                  text-xs
-                  shadow
-                  hover:bg-red-700
-                "
-                title="Reset speech recognition"
-              >
-                ×
-              </button>
-            )}
-        </div>
-
->>>>>>> d4c83b12
-        <div className="flex-1 relative">
-          <input
-            type="text"
-            value={inputText}
-            onChange={(e) => setInputText(e.target.value)}
-            onKeyDown={(e) => e.key === 'Enter' && handleSendMessage(inputText)}
-            placeholder={
-              isRecording
-                ? 'Speak your chess question...'
-                : 'Ask about a specific move or position aspect...'
-            }
-            className="
-              w-full
-              p-2
-              rounded-md
-              bg-white
-              text-gray-900
-              border
-              border-gray-300
-              placeholder-gray-400
-              focus:outline-none
-              focus:ring-2
-              focus:ring-gray-500
-            "
-            disabled={isLoading}
-          />
-          {inputText && (
-            <button
-              onClick={() => setInputText('')}
-              className="
-                absolute
-                right-2
-                top-1/2
-                -translate-y-1/2
-                text-gray-400
-                hover:text-gray-600
-              "
-              title="Clear text"
-            >
-              <svg
-                xmlns="http://www.w3.org/2000/svg"
-                className="h-5 w-5"
-                viewBox="0 0 20 20"
-                fill="currentColor"
-              >
-                <path
-                  fillRule="evenodd"
-                  d="M10 18a8 8 0 100-16 8 8 0 000 16zM8.707 7.293a1 1 0 00-1.414 1.414L8.586 10l-1.293 1.293a1 1 0 101.414 1.414L10 11.414l1.293 1.293a1 1 0 001.414-1.414L11.414 10l1.293-1.293a1 1 0 00-1.414-1.414L10 8.586 8.707 7.293z"
-                  clipRule="evenodd"
-                />
-              </svg>
+              {isAnalyzing ? 'Analyzing...' : 'Analyze Now'}
             </button>
           )}
         </div>
-
-        <button
-          onClick={() => handleSendMessage(inputText)}
-          disabled={!inputText.trim() || isLoading}
-          className={`
-            px-4
-            py-2
-            rounded-md
-            font-medium
-            shadow-md
-            transition-colors
-            duration-200
-            ${
-              !inputText.trim() || isLoading
-                ? 'bg-gray-300 text-gray-500 cursor-not-allowed'
-                : 'bg-gray-800 text-white hover:bg-gray-900'
-            }
-          `}
+      </div>
+
+      <div className="ai-explanation mb-6">
+        <div className="controls flex flex-wrap gap-3 mb-4">
+          
+          <button 
+            onClick={() => handleGetExplanation(true)} 
+            disabled={isLoading || !fen || (bestMoves.length === 0 && !evaluation.includes('Checkmate'))}
+            className={`py-2 px-4 rounded-md font-medium text-white transition-all duration-200 shadow-md
+              ${isLoading || !fen || (bestMoves.length === 0 && !evaluation.includes('Checkmate')) 
+                ? 'bg-gray-400 cursor-not-allowed' 
+                : 'bg-blue-600 hover:bg-blue-700 hover:shadow-lg focus:ring-2 focus:ring-blue-500 focus:ring-offset-2'}`}
+          >
+            {isLoading ? 'Loading explanation...' : 'Deep Think Analysis'}
+          </button>
+        </div>
+        
+        {error && (
+          <div className="text-red-600 bg-red-50 py-2 px-4 rounded-md mb-4">
+            {error}
+          </div>
+        )}
+        
+        <div className="explanation-content p-4 bg-gray-50 rounded-md shadow-sm text-gray-800 whitespace-pre-line">
+          {isLoading ? (
+            <p className="text-gray-600 italic">Getting AI explanation...</p>
+          ) : explanation ? (
+            <div>
+              <p>{explanation}</p>
+              {responseTime && (
+                <p className="text-xs text-gray-500 mt-2 text-right">
+                  Generated in {typeof responseTime === 'number' ? responseTime.toFixed(2) : responseTime}s
+                  {modelInfo && (
+                    <span className="ml-2">
+                      using {modelInfo.deepThinkMode ? 
+                        <span className="text-blue-600 font-medium">Gemini Pro 2.0 (Deep Think)</span> : 
+                        <span>Gemini Flash 2.0</span>}
+                    </span>
+                  )}
+                </p>
+              )}
+            </div>
+          ) : (
+            <p className="text-gray-600">First analyze the position, then click "Get AI Explanation" to receive personalized coaching.</p>
+          )}
+        </div>
+      </div>
+<div className="voice-controls">
+  <h4 className="text-md font-medium text-gray-700 mb-2">Voice Output</h4>
+  <div className="bg-gray-50 p-3 rounded-md shadow-sm mb-4">
+    <div className="flex flex-wrap gap-4 mb-3">
+      <div className="flex items-center">
+        <input
+          type="checkbox"
+          id="autoSpeak"
+          checked={autoSpeak}
+          onChange={() => setAutoSpeak(!autoSpeak)}
+          className="mr-2 h-4 w-4"
+        />
+        <label htmlFor="autoSpeak" className="text-gray-800">Auto-speak analysis</label>
+      </div>
+      
+      <div className="flex items-center">
+        <label htmlFor="speechRate" className="mr-2 text-gray-800">Speech Rate:</label>
+        <select
+          id="speechRate"
+          value={speechRate}
+          onChange={(e) => setSpeechRate(Number(e.target.value))}
+          className="py-1 px-2 rounded-md border border-gray-300 focus:outline-none focus:ring-2 focus:ring-gray-500 focus:ring-offset-1 text-gray-800"
         >
-          Send
-        </button>
+          <option value="1.0">1x</option>
+          <option value="1.5">1.5x</option>
+          <option value="2.0">2x</option>
+          <option value="2.5">2.5x</option>
+          <option value="3.0">3x</option>
+        </select>
       </div>
+    </div>
+    
+    <div className="flex gap-2">
+      <button 
+        onClick={() => handleSpeak()}
+        disabled={!explanation || isLoading}
+        className={`flex items-center py-2 px-4 rounded-md font-medium text-white transition-all duration-200 shadow-md ${
+          !explanation || isLoading 
+            ? 'bg-gray-400 cursor-not-allowed' 
+            : isSpeaking
+              ? 'bg-red-500 hover:bg-red-600'
+              : 'bg-gray-700 hover:bg-gray-800'
+        }`}
+      >
+        {isSpeaking ? (
+          <>
+            <svg xmlns="http://www.w3.org/2000/svg" className="h-5 w-5 mr-2" fill="none" viewBox="0 0 24 24" stroke="currentColor">
+              <path strokeLinecap="round" strokeLinejoin="round" strokeWidth={2} d="M21 12a9 9 0 11-18 0 9 9 0 0118 0z" />
+              <path strokeLinecap="round" strokeLinejoin="round" strokeWidth={2} d="M9 10a1 1 0 011-1h4a1 1 0 011 1v4a1 1 0 01-1 1h-4a1 1 0 01-1-1v-4z" />
+            </svg>
+            Stop Speaking
+          </>
+        ) : (
+          <>
+            <svg xmlns="http://www.w3.org/2000/svg" className="h-5 w-5 mr-2" fill="none" viewBox="0 0 24 24" stroke="currentColor">
+              <path strokeLinecap="round" strokeLinejoin="round" strokeWidth={2} d="M15.536 8.464a5 5 0 010 7.072m2.828-9.9a9 9 0 010 12.728M5.586 15.465a5 5 0 001.414 1.414m-.293-4.95a7 7 0 011.414-3.95m2.879 2.879a3 3 0 00-4.243-4.243m2.121-2.121a7 7 0 0110 0l-5 5m-9.9 2.828a13 13 0 000 12.728">
+              </path>
+            </svg>
+            Speak Analysis
+          </>
+        )}
+      </button>
+      
+      <button 
+        onClick={handleSpeakEvaluation}
+        disabled={!bestMoves || bestMoves.length === 0 || isSpeaking || isAnalyzing}
+        className={`flex items-center py-2 px-4 rounded-md font-medium text-white transition-all duration-200 shadow-md ${
+          !bestMoves || bestMoves.length === 0 || isSpeaking || isAnalyzing
+            ? 'bg-gray-400 cursor-not-allowed' 
+            : 'bg-green-600 hover:bg-green-700'
+        }`}
+      >
+        <svg xmlns="http://www.w3.org/2000/svg" className="h-5 w-5 mr-2" fill="none" viewBox="0 0 24 24" stroke="currentColor">
+          <path strokeLinecap="round" strokeLinejoin="round" strokeWidth={2} d="M11 5.882V19.24a1.76 1.76 0 01-3.417.592l-2.147-6.15M18 13a3 3 0 100-6M5.436 13.683A4.001 4.001 0 017 6h1.832c4.1 0 7.625-1.234 9.168-3"></path>
+        </svg>
+        Speak Evaluation
+      </button>
+    </div>
+  </div>
+</div>
     </div>
   );
 };
 
-export default ChatInterface;+export default AnalysisPanel;